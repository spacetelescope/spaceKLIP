import os, glob
from jwst.pipeline.calwebb_image2 import Image2Pipeline
from jwst.outlier_detection.outlier_detection_step import OutlierDetectionStep


from astropy.io import fits
import matplotlib.pyplot as plt
import numpy as np
from scipy.ndimage import median_filter, generic_filter

from pyklip.instruments.JWST import trim_miri_data

from . import utils
from . import io

def run_image_processing(meta, subdir_str, itype):
    files = io.get_working_files(meta, meta.done_rampfit, subdir=subdir_str, search=meta.imgproc_ext, itype=itype)

    # Create save directory
    save_dir = meta.odir + subdir_str.replace('RAMPFIT', 'IMGPROCESS')
    if os.path.exists(save_dir) == False:
        os.makedirs(save_dir)

    # Run the pipeline on every file
    if meta.outlier_only != True:
        for file in files:
            # Set up pipeline
            pipeline = Image2Pipeline()
            pipeline.output_dir = save_dir
            pipeline.logcfg = pipeline.output_dir + 'imageprocess-log.cfg'
            pipeline.save_results = True
            pipeline.run(file)

    # Perform additional cleaning
    if meta.outlier_corr != 'None':

        # Make a folder to save to
        clean_savedir = save_dir + '_CLEAN'
        if os.path.exists(clean_savedir) == False:
            os.makedirs(clean_savedir)

        # Get the files from the image processing step only if it is completed
        if meta.outlier_only != True:
            files = glob.glob(save_dir+'/*')

        #Use the JWST outlier detections step to flag a few more bad pixels.
        if hasattr(meta,'jwst_outlier_detection'):
            if meta.jwst_outlier_detection:
                step = OutlierDetectionStep()
                for file in files:
                    outDataModel = step.process(file)
                    outDataModel.save(clean_savedir+"/"+outDataModel.meta.filename)
                files = glob.glob(clean_savedir+'/*')

        for file in files:
            with fits.open(file) as hdu:
                # Grab the data
                filt = hdu[0].header['FILTER']
                inst = hdu[0].header['INSTRUME']

                raw_data = hdu['SCI'].data
                raw_dq = hdu['DQ'].data

                # Trim data if needed
                if inst == 'MIRI':
                    data_trim, trim = trim_miri_data([raw_data, raw_dq], filt)
                    data = data_trim[0] # Only one cube so just want first index
                    dq = data_trim[1]
                else:
                    data = raw_data
                    dq = raw_dq

                    # print(file)
                    # from matplotlib.colors import LogNorm
                    # plt.imshow(dq[0], norm=LogNorm())
                    # plt.show()

                # Clean each image of outlier bad pixels
                if 'bpclean' in meta.outlier_corr:
                    # Default to sigclip=5 and niter=5 if attributes not found
                    sigclip = meta.clean_sigclip if hasattr(meta, 'clean_sigclip') else 5
                    niter   = meta.outlier_niter if hasattr(meta, 'outlier_niter') else 5
                    data = utils.clean_data(data, dq, sigclip=sigclip, niter=niter)

                if 'median' in meta.outlier_corr:
                    for i, arr in enumerate(data):
                        blurred = median_filter(arr, size=meta.outmed_blur) # Blur image
                        diff = np.subtract(arr, blurred)    #Take difference
                        threshold = meta.outmed_threshold*np.std(diff)  # Set outlier threshold
                        outliers = np.nonzero((np.abs(diff[1:-1,1:-1])>threshold)) # Find outliers
                        outliers = np.array(outliers) + 1 #Because we trimmed in line above


                        cleaned = np.copy(arr)
                        for y,x in zip(outliers[0], outliers[1]):
                            cleaned[y,x] = blurred[y,x] #Swap pixels with blurred image

                        # arry, arrx = cleaned.shape
                        #Make the center normal
                        # cleaned[int(3*arry/5):int(4*arry/5),int(3*arrx/5):int(4*arrx/5)] = \
                        #   arr[int(3*arry/5):int(4*arry/5),int(3*arrx/5):int(4*arrx/5)]

                        data[i] = cleaned
                if 'timemed' in meta.outlier_corr:
                    z, y, x = data.shape
                    # datacopy = np.copy(data)
                    for row in range(y):
                        for col in range(x):
                            if inst == 'MIRI':
                                pix_time = data[1:,row,col] #Don't use first image for this
                            else:
                                pix_time = data[0:,row,col]

                            blurred = median_filter(pix_time, size=5)
                            diff = np.subtract(pix_time, blurred)
                            threshold = 2*np.std(diff)
                            outliers = np.nonzero(np.abs(diff)>threshold)

                            cleaned = np.copy(pix_time)
                            # mask = np.copy(pix_time)
                            for j in outliers:
                                cleaned[j] = blurred[j] #Swap pixels with blurred image
                            if inst == 'MIRI':
                                data[1:,row,col] = cleaned
                            else:
                                data[0:,row,col] = cleaned
                if 'timemed_alt' in meta.outlier_corr:
                    z, y, x = data.shape
                    # datacopy = np.copy(data)
                    for row in range(y):
                        for col in range(x):
                            pix_time = data[0:,row,col] #Don't use first image for this
                            fracs = pix_time / np.max(pix_time)

                            # Look for things that were bright, but change
                            if np.max(pix_time) > 1 and np.min(fracs) < meta.tmed_alt_frac:
                                good = np.where(fracs < meta.tmed_alt_frac)
                                bad = np.where(fracs > meta.tmed_alt_frac)
                                pix_time[bad] = np.median(pix_time[good])
                                cleaned = pix_time
                            else:
                                cleaned = pix_time

                            data[0:,row,col] = cleaned

                if 'dqmed' in meta.outlier_corr:
                    for i, arr in enumerate(data):
                        baddq = np.argwhere(dq[i]>meta.dq_threshold)
                        cleaned = np.copy(arr)
                        for pix in baddq:
                            if pix[0] > 2 and pix[1] > 2 and pix[0]<arr.shape[0]-2 and pix[1]<arr.shape[1]-2:
                                ylo, yhi = pix[0]-1, pix[0]+2
                                xlo, xhi = pix[1]-1, pix[1]+2
                                sub = arr[ylo:yhi, xlo:xhi]
                                if len(sub != 0):
                                    sub[1,1] = np.nan
                                    cleaned[pix[0],pix[1]] = np.nanmedian(sub)
                        data[i] = cleaned

                if 'custom' in meta.outlier_corr:
<<<<<<< HEAD
                    if not hasattr(meta, 'custom_file'):
                        print('meta.custom_file attribute not set. Skipping custom outlier fixing.')
                    elif meta.custom_file is None:
                        print('meta.custom_file set to None. Skipping custom outlier fixing.')
                    else:
                        badpix = np.loadtxt(meta.custom_file, delimiter=',', dtype=int)
                        if inst == 'MIRI':
                            badpix -= trim # To account for trimming of MIRI array
                        badpix -= [1,1] #To account for DS9 offset
                        for i, arr in enumerate(data):
                            cleaned = np.copy(arr)
                            for pix in badpix:  
                                if pix[0] > 1 and pix[1] > 1 and pix[0]<arr.shape[0]-2 and pix[1]<arr.shape[1]-2:
                                    ylo, yhi = pix[1]-1, pix[1]+2
                                    xlo, xhi = pix[0]-1, pix[0]+2
                                    sub = arr[ylo:yhi, xlo:xhi]
                                    if len(sub != 0):
                                        sub[1,1] = np.nan
                                        cleaned[pix[1],pix[0]] = np.nanmedian(sub)
                            data[i] = cleaned
=======
                    badpix = np.loadtxt(meta.custom_file, delimiter=',', dtype=int)
                    if inst == 'MIRI':
                        badpix -= trim # To account for trimming of MIRI array
                    badpix -= [1,1] #To account for DS9 offset
                    for i, arr in enumerate(data):
                        cleaned = np.copy(arr)
                        for pix in badpix:
                            if pix[0] > 1 and pix[1] > 1 and pix[0]<arr.shape[0]-2 and pix[1]<arr.shape[1]-2:
                                ylo, yhi = pix[1]-1, pix[1]+2
                                xlo, xhi = pix[0]-1, pix[0]+2
                                sub = arr[ylo:yhi, xlo:xhi]
                                if len(sub != 0):
                                    sub[1,1] = np.nan
                                    cleaned[pix[1],pix[0]] = np.nanmedian(sub)
                        data[i] = cleaned
>>>>>>> cd1ca324

                #Assign to original array
                if inst == 'MIRI':
                    shape = data.shape
                    hdu['SCI'].data[:,trim[1]:trim[1]+shape[1],trim[0]:trim[0]+shape[2]] = data
                else:
                    hdu['SCI'].data[:] = data
                hdu.writeto(clean_savedir+'/'+file.split('/')[-1], overwrite=True)

    return

def stsci_image_processing(meta):
    """
    Use the JWST pipeline to process *rateints.fits files to *calints.fits files
    """
    if meta.imgproc_idir:
        run_image_processing(meta, 'RAMPFIT/SCI+REF', itype='default')
    if meta.imgproc_bgdirs:
        if meta.bg_sci_dir != 'None':
            run_image_processing(meta, 'RAMPFIT/BGSCI', itype='bgsci')
        if meta.bg_ref_dir != 'None':
            run_image_processing(meta, 'RAMPFIT/BGREF', itype='bgref')

    return<|MERGE_RESOLUTION|>--- conflicted
+++ resolved
@@ -158,7 +158,6 @@
                         data[i] = cleaned
 
                 if 'custom' in meta.outlier_corr:
-<<<<<<< HEAD
                     if not hasattr(meta, 'custom_file'):
                         print('meta.custom_file attribute not set. Skipping custom outlier fixing.')
                     elif meta.custom_file is None:
@@ -179,23 +178,6 @@
                                         sub[1,1] = np.nan
                                         cleaned[pix[1],pix[0]] = np.nanmedian(sub)
                             data[i] = cleaned
-=======
-                    badpix = np.loadtxt(meta.custom_file, delimiter=',', dtype=int)
-                    if inst == 'MIRI':
-                        badpix -= trim # To account for trimming of MIRI array
-                    badpix -= [1,1] #To account for DS9 offset
-                    for i, arr in enumerate(data):
-                        cleaned = np.copy(arr)
-                        for pix in badpix:
-                            if pix[0] > 1 and pix[1] > 1 and pix[0]<arr.shape[0]-2 and pix[1]<arr.shape[1]-2:
-                                ylo, yhi = pix[1]-1, pix[1]+2
-                                xlo, xhi = pix[0]-1, pix[0]+2
-                                sub = arr[ylo:yhi, xlo:xhi]
-                                if len(sub != 0):
-                                    sub[1,1] = np.nan
-                                    cleaned[pix[1],pix[0]] = np.nanmedian(sub)
-                        data[i] = cleaned
->>>>>>> cd1ca324
 
                 #Assign to original array
                 if inst == 'MIRI':
