from __future__ import division

import matplotlib

# =============================================================================
# IMPORTS
# =============================================================================

import os
import pdb
import sys

import astropy.io.fits as pyfits
import astropy.stats
import matplotlib.pyplot as plt
import matplotlib as mpl
import numpy as np

import json
import pysiaf
import webbpsf_ext

from copy import deepcopy
from jwst.pipeline import Detector1Pipeline, Image2Pipeline, Coron3Pipeline
import jwst.datamodels
from pyklip import parallelized
from scipy.ndimage import gaussian_filter, median_filter, fourier_shift, rotate
from scipy.ndimage import shift as spline_shift
from scipy.optimize import leastsq, minimize
from scipy.interpolate import griddata
from skimage.registration import phase_cross_correlation
from spaceKLIP import utils as ut
from spaceKLIP.psf import JWST_PSF
from spaceKLIP.xara import core
from spaceKLIP.utils import gaussian_kernel
from webbpsf_ext import robust
from webbpsf_ext.coords import dist_image
from webbpsf_ext.webbpsf_ext_core import _transmission_map
from tqdm.auto import trange
import copy
import pyklip.fakes as fakes
from spaceKLIP.psf import get_offsetpsf
from spaceKLIP.pyklippipeline import get_pyklip_filepaths
from pyklip.instruments.JWST import JWSTData
from webbpsf.constants import JWST_CIRCUMSCRIBED_DIAMETER
from astropy.io import fits
from spaceKLIP.starphot import get_stellar_magnitudes, read_spec_file
import scipy.ndimage
import lmfit
import re

import logging
log = logging.getLogger(__name__)
log.setLevel(logging.INFO)


# =============================================================================
# MAIN
# =============================================================================

# Load NIRCam true mask centers and filter-dependent shifts from Jarron.
path = 'resources/crpix_jarron.json'
path = os.path.join(os.path.split(os.path.abspath(__file__))[0], path)
file = open(path, 'r')
crpix_jarron = json.load(file)
file.close()
path = 'resources/filter_shifts_jarron.json'
path = os.path.join(os.path.split(os.path.abspath(__file__))[0], path)
file = open(path, 'r')
filter_shifts_jarron = json.load(file)
file.close()

class ImageTools():
    """
    The spaceKLIP image manipulation tools class.

    """

    def __init__(self,
                 database):
        """
        Initialize the spaceKLIP image manipulation tools class.

        Parameters
        ----------
        database : spaceKLIP.Database
            SpaceKLIP database on which the image manipulation steps shall be
            run.

        Returns
        -------
        None.

        """

        # Make an internal alias of the spaceKLIP database class.
        self.database = database

        pass

    def _get_output_dir(self, subdir):
        """Utility function to get full output dir path, and create it if needed"""
        # Set output directory.
        output_dir = os.path.join(self.database.output_dir, subdir)
        if not os.path.exists(output_dir):
            os.makedirs(output_dir)
        return output_dir

    def _iterate_function_over_files(self, types, file_transformation_function, restrict_to=None):
        """ Iterate some callable function over all files in a database.

        This is a repetitive pattern used in many of the image processing functions, so
        we abstract it here to reduce code repetition.

        The file transformation function should take one filename as an input, perform some transformation or image processing
        write out the file to some new path, and return the output filename.
        Any other arguments should be provided prior to passing in the function, for instance
        via functools.partial if necessary.

        """

        # Loop through concatenations.
        for i, key in enumerate(self.database.obs.keys()):

            # if we limit to only processing some concatenations, check whether this concatenation matches the pattern
            if (restrict_to is not None) and (restrict_to not in key):
                continue

            log.info('--> Concatenation ' + key)

            # Loop through FITS files.
            nfitsfiles = len(self.database.obs[key])
            for j in range(nfitsfiles):

                # Read FITS file.
                filename = self.database.obs[key]['FITSFILE'][j]

                # Only process files of the specified types.
                #  (skip any files with types that are not in the list of types.)
                if self.database.obs[key]['TYPE'][j] in types:

                    output_filename = file_transformation_function(filename)

                    # Update spaceKLIP database.
                    self.database.update_obs(key, j, output_filename)

    def remove_frames(self,
                      index=[0],
                      types=['SCI', 'SCI_BG', 'REF', 'REF_BG'],
                      subdir='removed'):
        """
        Remove individual frames from the data.

        Parameters
        ----------
        index : int or list of int or dict of list of list of int, optional
            Indices (0-indexed) of the frames to be removed. If int, then only
            a single frame will be removed from each observation. If list of
            int, then multiple frames can be removed from each observation. If
            dict of list of list of int, then the dictionary keys must match
            the keys of the observations database, and the number of entries in
            the lists must match the number of observations in the
            corresponding concatenation. Then, a different list of int can be
            used for each individual observation to remove different frames.
            The default is [0].
        types : list of str, optional
            List of data types from which the frames shall be removed. The
            default is ['SCI', 'SCI_BG', 'REF', 'REF_BG'].
        subdir : str, optional
            Name of the directory where the data products shall be saved. The
            default is 'removed'.

        Returns
        -------
        None.

        """

        # Check input.
        if isinstance(index, int):
            index = [index]

        # Set output directory.
        output_dir = os.path.join(self.database.output_dir, subdir)
        if not os.path.exists(output_dir):
            os.makedirs(output_dir)

        # Loop through concatenations.
        for i, key in enumerate(self.database.obs.keys()):
            log.info('--> Concatenation ' + key)

            # Loop through FITS files.
            nfitsfiles = len(self.database.obs[key])
            for j in range(nfitsfiles):

                # Read FITS file and PSF mask.
                fitsfile = self.database.obs[key]['FITSFILE'][j]
                data, erro, pxdq, head_pri, head_sci, is2d, imshifts, maskoffs = ut.read_obs(fitsfile)
                maskfile = self.database.obs[key]['MASKFILE'][j]
                mask = ut.read_msk(maskfile)
                nints = self.database.obs[key]['NINTS'][j]

                # Skip file types that are not in the list of types.
                if self.database.obs[key]['TYPE'][j] in types:

                    # Remove frames.
                    head, tail = os.path.split(fitsfile)
                    log.info('  --> Frame removal: ' + tail)
                    try:
                        index_temp = index[key][j]
                    except:
                        index_temp = index.copy()
                    log.info('  --> Frame removal: removing frame(s) ' + str(index_temp))
                    data = np.delete(data, index_temp, axis=0)
                    erro = np.delete(erro, index_temp, axis=0)
                    pxdq = np.delete(pxdq, index_temp, axis=0)
                    if imshifts is not None:
                        imshifts = np.delete(imshifts, index_temp, axis=0)
                    if maskoffs is not None:
                        maskoffs = np.delete(maskoffs, index_temp, axis=0)
                    nints = data.shape[0]

                # Write FITS file and PSF mask.
                head_pri['NINTS'] = nints
                fitsfile = ut.write_obs(fitsfile, output_dir, data, erro, pxdq, head_pri, head_sci, is2d, imshifts, maskoffs)
                maskfile = ut.write_msk(maskfile, mask, fitsfile)

                # Update spaceKLIP database.
                self.database.update_obs(key, j, fitsfile, maskfile, nints=nints)

        pass

    def crop_frames(self,
                    npix=1,
                    types=['SCI', 'SCI_BG', 'REF', 'REF_BG'],
                    subdir='cropped'):
        """
        Crop all frames.

        Parameters
        ----------
        npix : int or list of four int, optional
            Number of pixels to be cropped from the frames. If int, the same
            number of pixels will be cropped on each side. If list of four int,
            a different number of pixels can be cropped from the [left, right,
            bottom, top] of the frames. The default is 1.
        types : list of str, optional
            List of data types from which the frames shall be cropped. The
            default is ['SCI', 'SCI_BG', 'REF', 'REF_BG'].
        subdir : str, optional
            Name of the directory where the data products shall be saved. The
            default is 'cropped'.

        Returns
        -------
        None.

        """

        # Check input.
        if isinstance(npix, int):
            npix = [npix, npix, npix, npix]  # left, right, bottom, top
        if len(npix) != 4:
            raise UserWarning('Parameter npix must either be an int or a list of four int (left, right, bottom, top)')

        # Set output directory.
        output_dir = os.path.join(self.database.output_dir, subdir)
        if not os.path.exists(output_dir):
            os.makedirs(output_dir)

        # Loop through concatenations.
        for i, key in enumerate(self.database.obs.keys()):
            log.info('--> Concatenation ' + key)

            # Loop through FITS files.
            nfitsfiles = len(self.database.obs[key])
            for j in range(nfitsfiles):

                # Read FITS file and PSF mask.
                fitsfile = self.database.obs[key]['FITSFILE'][j]
                data, erro, pxdq, head_pri, head_sci, is2d, imshifts, maskoffs = ut.read_obs(fitsfile)
                maskfile = self.database.obs[key]['MASKFILE'][j]
                mask = ut.read_msk(maskfile)
                crpix1 = self.database.obs[key]['CRPIX1'][j]
                crpix2 = self.database.obs[key]['CRPIX2'][j]

                # Skip file types that are not in the list of types.
                if self.database.obs[key]['TYPE'][j] in types:

                    # Crop frames.
                    head, tail = os.path.split(fitsfile)
                    log.info('  --> Frame cropping: ' + tail)
                    sh = data.shape
                    data = data[:, npix[2]:-npix[3], npix[0]:-npix[1]]
                    erro = erro[:, npix[2]:-npix[3], npix[0]:-npix[1]]
                    pxdq = pxdq[:, npix[2]:-npix[3], npix[0]:-npix[1]]
                    if mask is not None:
                        mask = mask[npix[2]:-npix[3], npix[0]:-npix[1]]
                    crpix1 -= npix[0]
                    crpix2 -= npix[2]
                    log.info('  --> Frame cropping: old shape = ' + str(sh[1:]) + ', new shape = ' + str(data.shape[1:]))

                # Write FITS file and PSF mask.
                head_sci['CRPIX1'] = crpix1
                head_sci['CRPIX2'] = crpix2
                fitsfile = ut.write_obs(fitsfile, output_dir, data, erro, pxdq, head_pri, head_sci, is2d, imshifts, maskoffs)
                maskfile = ut.write_msk(maskfile, mask, fitsfile)

                # Update spaceKLIP database.
                self.database.update_obs(key, j, fitsfile, maskfile, crpix1=crpix1, crpix2=crpix2)

        pass

    def pad_frames(self,
                   npix=1,
                   cval=np.nan,
                   types=['SCI', 'SCI_BG', 'REF', 'REF_BG'],
                   subdir='padded'):
        """
        Pad all frames.

        Parameters
        ----------
        npix : int or list of four int, optional
            Number of pixels to be padded around the frames. If int, the same
            number of pixels will be padded on each side. If list of four int,
            a different number of pixels can be padded on the [left, right,
            bottom, top] of the frames. The default is 1.
        cval : float, optional
            Fill value for the padded pixels. The default is nan.
        types : list of str, optional
            List of data types from which the frames shall be padded. The
            default is ['SCI', 'SCI_BG', 'REF', 'REF_BG'].
        subdir : str, optional
            Name of the directory where the data products shall be saved. The
            default is 'padded'.

        Returns
        -------
        None.

        """

        # Check input.
        if isinstance(npix, int):
            npix = [npix, npix, npix, npix]  # left, right, bottom, top
        if len(npix) != 4:
            raise UserWarning('Parameter npix must either be an int or a list of four int (left, right, bottom, top)')

        # Set output directory.
        output_dir = os.path.join(self.database.output_dir, subdir)
        if not os.path.exists(output_dir):
            os.makedirs(output_dir)

        # Loop through concatenations.
        for i, key in enumerate(self.database.obs.keys()):
            log.info('--> Concatenation ' + key)

            # Loop through FITS files.
            nfitsfiles = len(self.database.obs[key])
            for j in range(nfitsfiles):

                # Read FITS file and PSF mask.
                fitsfile = self.database.obs[key]['FITSFILE'][j]
                data, erro, pxdq, head_pri, head_sci, is2d, imshifts, maskoffs = ut.read_obs(fitsfile)
                maskfile = self.database.obs[key]['MASKFILE'][j]
                mask = ut.read_msk(maskfile)
                crpix1 = self.database.obs[key]['CRPIX1'][j]
                crpix2 = self.database.obs[key]['CRPIX2'][j]

                # Skip file types that are not in the list of types.
                if self.database.obs[key]['TYPE'][j] in types:

                    # Crop frames.
                    head, tail = os.path.split(fitsfile)
                    log.info('  --> Frame padding: ' + tail)
                    sh = data.shape
                    data = np.pad(data, ((0, 0), (npix[2], npix[3]), (npix[0], npix[1])), mode='constant', constant_values=cval)
                    erro = np.pad(erro, ((0, 0), (npix[2], npix[3]), (npix[0], npix[1])), mode='constant', constant_values=cval)
                    pxdq = np.pad(pxdq, ((0, 0), (npix[2], npix[3]), (npix[0], npix[1])), mode='constant', constant_values=0)
                    if mask is not None:
                        mask = np.pad(mask, ((npix[2], npix[3]), (npix[0], npix[1])), mode='constant', constant_values=np.nan)
                    crpix1 += npix[0]
                    crpix2 += npix[2]
                    log.info('  --> Frame padding: old shape = ' + str(sh[1:]) + ', new shape = ' + str(data.shape[1:]) + ', fill value = %.2f' % cval)

                # Write FITS file and PSF mask.
                head_sci['CRPIX1'] = crpix1
                head_sci['CRPIX2'] = crpix2
                fitsfile = ut.write_obs(fitsfile, output_dir, data, erro, pxdq, head_pri, head_sci, is2d, imshifts, maskoffs)
                maskfile = ut.write_msk(maskfile, mask, fitsfile)

                # Update spaceKLIP database.
                self.database.update_obs(key, j, fitsfile, maskfile, crpix1=crpix1, crpix2=crpix2)

        pass

    def coadd_frames(self,
                     nframes=None,
                     types=['SCI', 'SCI_BG', 'REF', 'REF_BG'],
                     subdir='coadded'):
        """
        Coadd frames.

        Parameters
        ----------
        nframes : int, optional
            Number of frames to be coadded. Modulo frames will be removed. If
            None, will coadd all frames in an observation. The default is None.
        types : list of str, optional
            List of data types from which the frames shall be coadded. The
            default is ['SCI', 'SCI_BG', 'REF', 'REF_BG'].
        subdir : str, optional
            Name of the directory where the data products shall be saved. The
            default is 'coadded'.

        Returns
        -------
        None.

        """

        # Set output directory.
        output_dir = os.path.join(self.database.output_dir, subdir)
        if not os.path.exists(output_dir):
            os.makedirs(output_dir)

        # The starting value.
        nframes0 = nframes

        # Loop through concatenations.
        for i, key in enumerate(self.database.obs.keys()):
            log.info('--> Concatenation ' + key)

            # Loop through FITS files.
            nfitsfiles = len(self.database.obs[key])
            for j in range(nfitsfiles):

                # Read FITS file and PSF mask.
                fitsfile = self.database.obs[key]['FITSFILE'][j]
                data, erro, pxdq, head_pri, head_sci, is2d, imshifts, maskoffs = ut.read_obs(fitsfile)
                maskfile = self.database.obs[key]['MASKFILE'][j]
                mask = ut.read_msk(maskfile)
                nints = self.database.obs[key]['NINTS'][j]
                effinttm = self.database.obs[key]['EFFINTTM'][j]

                # If nframes is not provided, collapse everything.
                if nframes0 is None:
                    nframes = nints

                # Skip file types that are not in the list of types.
                if self.database.obs[key]['TYPE'][j] in types:

                    # Coadd frames.
                    head, tail = os.path.split(fitsfile)
                    log.info('  --> Frame coadding: ' + tail)
                    ncoadds = data.shape[0] // nframes
                    data = np.nanmedian(data[:nframes * ncoadds].reshape((nframes, ncoadds, data.shape[-2], data.shape[-1])), axis=0)
                    erro_reshape = erro[:nframes * ncoadds].reshape((nframes, ncoadds, erro.shape[-2], erro.shape[-1]))
                    nsample = np.sum(np.logical_not(np.isnan(erro_reshape)), axis=0)
                    erro = np.true_divide(np.sqrt(np.nansum(erro_reshape**2, axis=0)), nsample)
                    pxdq_temp = pxdq[:nframes * ncoadds].reshape((nframes, ncoadds, pxdq.shape[-2], pxdq.shape[-1]))
                    pxdq = pxdq_temp[0]
                    for k in range(1, nframes):
                        pxdq = np.bitwise_or(pxdq, pxdq_temp[k])
                    if imshifts is not None:
                        imshifts = np.mean(imshifts[:nframes * ncoadds].reshape((nframes, ncoadds, imshifts.shape[-1])), axis=0)
                    if maskoffs is not None:
                        maskoffs = np.mean(maskoffs[:nframes * ncoadds].reshape((nframes, ncoadds, maskoffs.shape[-1])), axis=0)
                    nints = data.shape[0]
                    effinttm *= nframes
                    log.info('  --> Frame coadding: %.0f coadd(s) of %.0f frame(s)' % (ncoadds, nframes))

                # Write FITS file and PSF mask.
                head_pri['NINTS'] = nints
                head_pri['EFFINTTM'] = effinttm
                fitsfile = ut.write_obs(fitsfile, output_dir, data, erro, pxdq, head_pri, head_sci, is2d, imshifts, maskoffs)
                maskfile = ut.write_msk(maskfile, mask, fitsfile)

                # Update spaceKLIP database.
                self.database.update_obs(key, j, fitsfile, maskfile, nints=nints, effinttm=effinttm)

        pass

    def subtract_median(self,
                        types=['SCI', 'SCI_TA', 'SCI_BG', 'REF', 'REF_TA', 'REF_BG'],
                        method='border',
                        sigma=3.0,
                        borderwidth=32,
                        subdir='medsub'):

        """
        Subtract the median from each frame. Clip everything brighter than 5-
        sigma from the background before computing the median.

        Parameters
        ----------
        types : list of str, optional
            List of data types for which the median shall be subtracted. The
            default is ['SCI', 'SCI_TA', 'SCI_BG', 'REF', 'REF_TA', 'REF_BG'].
        subdir : str, optional
            Name of the directory where the data products shall be saved. The
            default is 'medsub'.

        method : str, optional

            - 'robust' for a robust median after masking out bright stars,
            - 'sigma_clipped' for another version of robust median using astropy
               sigma_clipped_stats on the whole image,
            - 'border' for robust median on the outer border region only, to
              ignore the bright stellar PSF in the center,
            - 'simple'  for a simple np.nanmedian.

        sigma : float, optional
            number of standard deviations to use for the clipping limit in
            sigma_clipped_stats, if the robust option is selected.
        borderwidth : int, optional
            number of pixels to use when defining the outer border region, if
            the border option is selected. Default is to use the outermost 32
            pixels around all sides of the image.
        
        Returns
        -------
        None.
        
        """

        # Set output directory.
        output_dir = os.path.join(self.database.output_dir, subdir)
        if not os.path.exists(output_dir):
            os.makedirs(output_dir)

        log.info(f'Median subtraction using method={method}')
        # Loop through concatenations.
        for i, key in enumerate(self.database.obs.keys()):
            log.info('--> Concatenation ' + key)

            # Loop through FITS files.
            nfitsfiles = len(self.database.obs[key])
            for j in range(nfitsfiles):

                # Read FITS file and PSF mask.
                fitsfile = self.database.obs[key]['FITSFILE'][j]
                data, erro, pxdq, head_pri, head_sci, is2d, imshifts, maskoffs = ut.read_obs(fitsfile)
                maskfile = self.database.obs[key]['MASKFILE'][j]
                mask = ut.read_msk(maskfile)

                # Skip file types that are not in the list of types.
                if self.database.obs[key]['TYPE'][j] in types:

                    # Subtract median.
                    head, tail = os.path.split(fitsfile)
                    log.info('  --> Median subtraction: ' + tail)
                    data_temp = data.copy()
                    # if self.database.obs[key]['TELESCOP'][j] == 'JWST' and self.database.obs[key]['INSTRUME'][j] == 'NIRCAM':
                    # data_temp[pxdq != 0] = np.nan
                    data_temp[pxdq & 1 == 1] = np.nan
                    # else:
                    #     data_temp[pxdq & 1 == 1] = np.nan
                    if method=='robust':
                        # Robust median, using a method by Jens
                        bg_med = np.nanmedian(data_temp, axis=(1, 2), keepdims=True)
                        bg_std = robust.medabsdev(data_temp, axis=(1, 2), keepdims=True)
                        bg_ind = data_temp > (bg_med + 5. * bg_std)  # clip bright PSFs for final calculation
                        data_temp[bg_ind] = np.nan
                        bg_median = np.nanmedian(data_temp, axis=(1, 2), keepdims=True)
                    elif method == 'sigma_clipped':
                        # Robust median using astropy.stats.sigma_clipped_stats
                        if len(data.shape) == 2:
                            mean, median, stddev = astropy.stats.sigma_clipped_stats(data_temp,sigma=sigma)
                        elif len(data.shape) == 3:
                            bg_median = np.zeros([data.shape[0], 1, 1])
                            for iint in range(data.shape[0]):
                                mean_i, median_i, stddev_i = astropy.stats.sigma_clipped_stats(data[iint])
                                bg_median[iint] = median_i
                        else:
                            raise NotImplementedError("data must be 2d or 3d for this method")
                    elif method=='border':
                        # Use only the outer border region of the image, near the edges of the FOV
                        shape = data.shape
                        if len(shape) == 2:
                            # only one int
                            y, x = np.indices(shape)
                            bordermask = (x < borderwidth) | (x > shape[1] - borderwidth) | (y < borderwidth) | ( y > shape[0] - borderwidth)
                            mean, bg_median, stddev = astropy.stats.sigma_clipped_stats(data[bordermask])
                        elif len(shape) == 3:
                            # perform robust stats on border region of each int
                            y, x = np.indices(data.shape[1:])
                            bordermask = (x < borderwidth) | (x > shape[1] - borderwidth) | (y < borderwidth) | ( y > shape[0] - borderwidth)
                            bg_median = np.zeros([shape[0],1,1])
                            for iint in range(shape[0]):
                                mean_i, median_i, stddev_i = astropy.stats.sigma_clipped_stats(data[iint][bordermask])
                                bg_median[iint] = median_i
                        else:
                            raise NotImplementedError("data must be 2d or 3d for this method")
                    else:
                        # Plain vanilla median of the image
                        bg_median = np.nanmedian(data_temp, axis=(1, 2), keepdims=True)

                    data -= bg_median
                    log.info('  --> Median subtraction: mean of frame median = %.2f' % np.mean(bg_median))

                # Write FITS file and PSF mask.
                fitsfile = ut.write_obs(fitsfile, output_dir, data, erro, pxdq, head_pri, head_sci, is2d, imshifts, maskoffs)
                maskfile = ut.write_msk(maskfile, mask, fitsfile)

                # Update spaceKLIP database.
                self.database.update_obs(key, j, fitsfile, maskfile)
                
    
    def subtract_background_godoy(self,
                                  types=['SCI', 'REF'],
                                  subdir='bgsub'):

        """
        Subtract the corresponding background observations from the SCI and REF
        data in the spaceKLIP database using a method developed by Nico Godoy. 
        
        Parameters
        ----------
        types : list of str
            File types to run the subtraction over.

        subdir : str, optional
            Name of the directory where the data products shall be saved. The
            default is 'bgsub'.
        
        Returns
        -------
        None.
        
        """

        # Set output directory.
        output_dir = os.path.join(self.database.output_dir, subdir)
        if not os.path.exists(output_dir):
            os.makedirs(output_dir)

        # Loop through concatenations.
        for i, key in enumerate(self.database.obs.keys()):

            # Load in bunch of stuff
            # Find science, reference, and background files.
            ww_sci = np.where(self.database.obs[key]['TYPE'] == 'SCI')[0]
            ww_ref = np.where(self.database.obs[key]['TYPE'] == 'REF')[0]
            ww_sci_bg = np.where(self.database.obs[key]['TYPE'] == 'SCI_BG')[0]
            ww_ref_bg = np.where(self.database.obs[key]['TYPE'] == 'REF_BG')[0]

            # Loop over science and reference files
            for typ in types:
                if typ == 'SCI':
                    ww, ww_bg = ww_sci, ww_sci_bg
                elif typ == 'REF':
                    ww, ww_bg = ww_ref, ww_ref_bg

                # Gather background files.
                if len(ww_bg) == 0:
                    raise UserWarning('Could not find any background files.')
                else:
                    bg_data, bg_erro, bg_pxdq  = [], [], []
                    for j in ww_bg:
                        # Read  background file.
                        fitsfile = self.database.obs[key]['FITSFILE'][j]
                        data, erro, pxdq, head_pri, head_sci, is2d, imshifts, maskoffs = ut.read_obs(fitsfile)

                        # Compute median science background.
                        bg_data += [data]
                        bg_erro += [erro]
                        bg_pxdq += [pxdq]
                    bg_data, bg_erro, bg_pxdq = np.array(bg_data), np.array(bg_erro), np.array(bg_pxdq)

                    # If multiple files, take the median. Otherwise, carry on. 
                    if bg_data.ndim == 4:
                        bg_data = np.nanmedian(bg_data, axis=0)

                # Loop over individual files
                for j in ww:
                    # Read FITS file.
                    fitsfile = self.database.obs[key]['FITSFILE'][j]
                    data, erro, pxdq, head_pri, head_sci, is2d, imshifts, maskoffs = ut.read_obs(fitsfile)

                    # Subtract the background per frame
                    head, tail = os.path.split(fitsfile)
                    log.info('  --> Background subtraction: ' + tail)

                    data -= bg_data

                    # Loop over integrations
                    data_bg_sub = np.empty_like(data)
                    for k in range(data.shape[0]):
                        # Subtract median of corresponding background frame from the frame
                        bg_submed = bg_data[k,:,:] - np.nanmedian(bg_data[k,:,:])
                        # Do the same for the data (that's already background subtracted)
                        data_submed = data[k,:,:] - np.nanmedian(data[k,:,:])

                        # Specify sections for initial guess
                        # sect1 = data_submed[108:118,12:62]/bg_submed[108:118,12:62]
                        # sect2 = data_submed[93:106,152:207]/bg_submed[93:106,152:207]
                        sect1 = data_submed[112:118,4:10]/bg_submed[112:118,4:10]
                        sect2 = data_submed[95:101,207:212]/bg_submed[95:101,207:212]

                        # Reshape into 1d arrays and concatenate
                        s1 = sect1.reshape(1,sect1.shape[0]*sect1.shape[1])
                        s2 = sect2.reshape(1,sect2.shape[0]*sect2.shape[1])
                        s12 = np.concatenate((s1[0,:],s2[0,:])) 

                        # Take median of concatenated array
                        cte = np.nanmedian(s12)

                        # Use filter to determine mask for estimating BG scaling
                        # at the moment only have it working for F1140C. 
                        filt = self.database.obs[key]['FILTER'][j]
                        if filt not in ['F1065C', 'F1140C', 'F1550C']:
                            raise NotImplementedError('Godoy subtraction is only supported for MIRI FQPMs at this time!')
                        else:
                            bgmaskbase = os.path.split(os.path.abspath(__file__))[0]
                            bgmaskfile = os.path.join(bgmaskbase, 'resources/miri_bg_masks/godoy_mask_{}.fits'.format(filt.lower()))

                        # Run minimisation function, 'res' will tell us if there is any residual 
                        # background that wasn't removed in the initial attempt. I.e. do we
                        # need to subtract a little bit more or less? 
                        res = minimize(ut.bg_minimize, 
                                       x0=cte*100,
                                       args=(data_submed, bg_submed, bgmaskfile), 
                                       method='L-BFGS-B', 
                                       tol=1e-7)

                        # Extract scale factor for the background from res
                        scale = res.x/100

                        # Scale the background, and now subtract this correction from the original
                        # background subtracted data
                        data_improved_bgsub = data_submed - bg_submed*scale

                        # Subtract median of residual frame to remove any residual median offset
                        data_bg_sub[k] = data_improved_bgsub - np.nanmedian(data_improved_bgsub)

                    # Write FITS file and PSF mask.
                    fitsfile = ut.write_obs(fitsfile, output_dir, data_bg_sub, erro, pxdq, head_pri, head_sci, is2d, imshifts, maskoffs)
                    
                    # Update spaceKLIP database.
                    self.database.update_obs(key, j, fitsfile)
        
        pass
      

    def subtract_background(self,
                            nints_per_med=None,
                            subdir='bgsub'):
        """
        Median subtract the corresponding background observations from the SCI and REF
        data in the spaceKLIP database.

        Parameters
        ----------
        nints_per_med : int
            Number of integrations per median. For example, if you have a target
            + background dataset with 20 integrations each and nints_per_med is
            set to 5, a median of every 5 background images will be subtracted from
            the corresponding 5 target images. The default is None (i.e. a median
            across all images).

        subdir : str, optional
            Name of the directory where the data products shall be saved. The
            default is 'bgsub'.

        Returns
        -------
        None.

        """

        # Set output directory.
        output_dir = os.path.join(self.database.output_dir, subdir)
        if not os.path.exists(output_dir):
            os.makedirs(output_dir)

        # Store the nints_per_med parameter
        orig_nints_per_med = deepcopy(nints_per_med)

        # Loop through concatenations.
        for i, key in enumerate(self.database.obs.keys()):
            log.info('--> Concatenation ' + key)

            # Find science, reference, and background files.
            ww = np.where((self.database.obs[key]['TYPE'] == 'SCI')
                            | (self.database.obs[key]['TYPE'] == 'REF'))[0]
            ww_sci_bg = np.where(self.database.obs[key]['TYPE'] == 'SCI_BG')[0]
            ww_ref_bg = np.where(self.database.obs[key]['TYPE'] == 'REF_BG')[0]

            # Loop through science background files.
            if len(ww_sci_bg) != 0:
                sci_bg_data = []
                sci_bg_erro = []
                sci_bg_pxdq = []
                for j in ww_sci_bg:

                    # Read science background file.
                    fitsfile = self.database.obs[key]['FITSFILE'][j]
                    data, erro, pxdq, head_pri, head_sci, is2d, imshifts, maskoffs = ut.read_obs(fitsfile)

                    # Determine split indices
                    nints = data.shape[0]
                    if orig_nints_per_med == None:
                        nints_per_med = nints
                    indxs = np.arange(nints)
                    split_inds = [x+1 for x in indxs if (x+1)%nints_per_med == 0
                                              and x < (nints-nints_per_med)]

                    # Compute median science background.
                    sci_bg_data += [data]
                    sci_bg_erro += [erro]
                    sci_bg_pxdq += [pxdq]
                sci_bg_data = np.concatenate(sci_bg_data)
                sci_bg_erro = np.concatenate(sci_bg_erro)
                sci_bg_pxdq = np.concatenate(sci_bg_pxdq)

                sci_bg_data_split = np.array_split(sci_bg_data, split_inds, axis=0)
                sci_bg_erro_split = np.array_split(sci_bg_erro, split_inds, axis=0)
                sci_bg_pxdq_split = np.array_split(sci_bg_pxdq, split_inds, axis=0)
                for k in range(len(split_inds)+1):
                    sci_bg_data_split[k] = np.nanmedian(sci_bg_data_split[k], axis=0)
                    nsample = np.sum(np.logical_not(np.isnan(sci_bg_erro_split[k])), axis=0)
                    sci_bg_erro_split[k] = np.true_divide(np.sqrt(np.nansum(sci_bg_erro_split[k]**2, axis=0)), nsample)
                    sci_bg_pxdq_split[k] = np.sum(sci_bg_pxdq_split[k] & 1 == 1, axis=0) != 0
            else:
                sci_bg_data = None

            # Loop through reference background files.
            if len(ww_ref_bg) != 0:
                ref_bg_data = []
                ref_bg_erro = []
                ref_bg_pxdq = []
                for j in ww_ref_bg:

                    # Read reference background file.
                    fitsfile = self.database.obs[key]['FITSFILE'][j]
                    data, erro, pxdq, head_pri, head_sci, is2d, imshifts, maskoffs = ut.read_obs(fitsfile)

                    # Determine split indices
                    nints = data.shape[0]
                    if orig_nints_per_med == None:
                        nints_per_med = nints
                    indxs = np.arange(nints)
                    split_inds = [x+1 for x in indxs if (x+1)%nints_per_med == 0
                                                  and x < (nints-nints_per_med)]
                    # Compute median reference background.
                    ref_bg_data += [data]
                    ref_bg_erro += [erro]
                    ref_bg_pxdq += [pxdq]
                ref_bg_data = np.concatenate(ref_bg_data)
                ref_bg_erro = np.concatenate(ref_bg_erro)
                ref_bg_pxdq = np.concatenate(ref_bg_pxdq)

                ref_bg_data_split = np.array_split(ref_bg_data, split_inds, axis=0)
                ref_bg_erro_split = np.array_split(ref_bg_erro, split_inds, axis=0)
                ref_bg_pxdq_split = np.array_split(ref_bg_pxdq, split_inds, axis=0)
                for k in range(len(split_inds)+1):
                    ref_bg_data_split[k] = np.nanmedian(ref_bg_data_split[k], axis=0)
                    nsample = np.sum(np.logical_not(np.isnan(ref_bg_erro_split[k])), axis=0)
                    ref_bg_erro_split[k] = np.true_divide(np.sqrt(np.nansum(ref_bg_erro_split[k]**2, axis=0)), nsample)
                    ref_bg_pxdq_split[k] = np.sum(ref_bg_pxdq_split[k] & 1 == 1, axis=0) != 0
            else:
                ref_bg_data = None

            # Check input.
            if sci_bg_data is None and ref_bg_data is None:
                raise UserWarning('Could not find any background files')

            # Loop through science and reference files.
            for j in ww:
                # Read FITS file and PSF mask.
                fitsfile = self.database.obs[key]['FITSFILE'][j]
                data, erro, pxdq, head_pri, head_sci, is2d, imshifts, maskoffs = ut.read_obs(fitsfile)
                maskfile = self.database.obs[key]['MASKFILE'][j]
                mask = ut.read_msk(maskfile)

                wwtype = self.database.obs[key]['TYPE'][j]
                if wwtype == 'SCI':
                    sci = True
                else:
                    sci = False

                # Determine split indices
                nints = data.shape[0]
                if orig_nints_per_med == None:
                        nints_per_med = nints
                indxs = np.arange(nints)
                split_inds = [x+1 for x in indxs if (x+1)%nints_per_med == 0
                                          and x < (nints-nints_per_med)]

                # Subtract background.
                head, tail = os.path.split(fitsfile)
                log.info('  --> Background subtraction: ' + tail)

                data_split = np.array_split(data, split_inds, axis=0)
                erro_split = np.array_split(erro, split_inds, axis=0)
                pxdq_split = np.array_split(pxdq, split_inds, axis=0)
                # For each dataset, need to decide what to use as the background and subtract
                for k in range(len(split_inds)+1):
                    if (sci and sci_bg_data is not None) or (not sci and ref_bg_data is None):
                        if not sci and ref_bg_data is None:
                            log.warning('  --> Could not find reference background, attempting to use science background')
                        data_split[k] = data_split[k] - sci_bg_data_split[k]
                        erro_split[k] = np.sqrt(erro_split[k]**2 + sci_bg_erro_split[k]**2)
                        pxdq_split[k][np.logical_not(pxdq_split[k] & 1 == 1) & (sci_bg_pxdq_split[k] != 0)] += 1
                    elif (not sci and ref_bg_data is not None) or (sci and sci_bg_data is None):
                        if sci and sci_bg_data is None:
                            log.warning('  --> Could not find science background, attempting to use reference background')
                        data_split[k] = data_split[k] - ref_bg_data_split[k]
                        erro_split[k] = np.sqrt(erro_split[k]**2 + ref_bg_erro_split[k]**2)
                        pxdq_split[k][np.logical_not(pxdq_split[k] & 1 == 1) & (ref_bg_pxdq_split[k] != 0)] += 1
                data = np.concatenate(data_split, axis=0)
                erro = np.concatenate(erro_split, axis=0)
                pxdq = np.concatenate(pxdq_split, axis=0)

                # Write FITS file and PSF mask.
                fitsfile = ut.write_obs(fitsfile, output_dir, data, erro, pxdq, head_pri, head_sci, is2d, imshifts, maskoffs)
                maskfile = ut.write_msk(maskfile, mask, fitsfile)

                # Update spaceKLIP database.
                self.database.update_obs(key, j, fitsfile, maskfile)

        pass

    
    def find_bad_pixels(self,
                        method='dqarr',
                        set_dq_zero=True,
                        dqarr_kwargs={},
                        sigclip_kwargs={},
                        custom_kwargs={},
                        timeints_kwargs={},
                        gradient_kwargs={},
                        types=['SCI', 'SCI_TA', 'SCI_BG', 'REF', 'REF_TA', 'REF_BG'],
                        subdir='bpfound',
                        restrict_to=None):
        """
        Identify bad pixels for cleaning

        Parameters
        ----------
        method : str, optional
            Sequence of bad pixel cleaning methods to be run on the data.
            Different methods must be joined by a '+' sign without
            whitespace. Available methods are:

            - dqarr: uses DQ array to identify bad pixels

            - sigclip: use sigma clipping to identify additional bad pixels.

            - custom: use a custom bad pixel map

            The default is 'dqarr'.
        set_dq_zero : bool, optional
            Toggle to start a new empty DQ array, or built upon the existing array.

            The default is True
        dqarr_kwargs : dict, optional
            Keyword arguments for the 'dqarr' identification method. Available keywords are:

<<<<<<< HEAD
=======
            - No current options

>>>>>>> 5119bac8
            The default is {}.
        sigclip_kwargs : dict, optional
            Keyword arguments for the 'sigclip' identification methods. Available keywords are:

            - sigma: float, optional
                Sigma clipping threshold. The default is 5.
            - shift_x : list of int, optional
                Pixels in x-direction to which each pixel shall be compared to.
                The default is [-1, 0, 1].
            - shift_y : list of int, optional
                Pixels in y-direction to which each pixel shall be compared to.
                The default is [-1, 0, 1].

            The default is {}.
        custom_kwargs : dict, optional
            Keyword arguments for the 'custom' method. The dictionary keys must
            match the keys of the observations database and the dictionary
            content must be binary bad pixel maps (1 = bad, 0 = good) with the
            same shape as the corresponding data. The default is {}.

            The default is {}.
        types : list of str, optional
            List of data types for which bad pixels shall be identified.
            The default is ['SCI', 'SCI_TA', 'SCI_BG', 'REF', 'REF_TA', 'REF_BG'].
        subdir : str, optional
            Name of the directory where the data products shall be saved. The
            default is 'bpfound'.

        Returns
        -------
        None

        """
        # Set output directory.
        output_dir = os.path.join(self.database.output_dir, subdir)
        if not os.path.exists(output_dir):
            os.makedirs(output_dir)

        # Loop through concatenations.
        for i, key in enumerate(self.database.obs.keys()):
            # if we limit to only processing some concatenations,
            # check whether this concatenation matches the pattern
            if (restrict_to is not None) and (restrict_to not in key):
                continue

            log.info('--> Concatenation ' + key)

            # Loop through FITS files.
            nfitsfiles = len(self.database.obs[key])
            for j in range(nfitsfiles):

                # Read FITS file and PSF mask.
                fitsfile = self.database.obs[key]['FITSFILE'][j]
                data, erro, pxdq, head_pri, head_sci, is2d, imshifts, maskoffs = ut.read_obs(fitsfile)
                maskfile = self.database.obs[key]['MASKFILE'][j]
                mask = ut.read_msk(maskfile)

                if set_dq_zero: #set_dq_zero
                    # Make copy of DQ array filled with zeros, i.e. all good pixels
                    pxdq_temp = np.zeros_like(pxdq)
                else:
                    # Make copy of DQ array
                    pxdq_temp = pxdq.copy()

                # Skip file types that are not in the list of types.
                if self.database.obs[key]['TYPE'][j] in types:
                    # Call bad pixel identification routines.
                    method_split = method.split('+')
                    if method_split[0] != 'dqarr' and not set_dq_zero:
                        # If the first methond is not dqarr and you are not using a boolean mask for pxdq_temp,
                        # convert pxdq_temp to a boolean mask or some of the next steps won't work.
                        # This is just a place holder. We need to think about how this mask will look like
                        pxdq_temp = (pxdq_temp > 0)

                    for k in range(len(method_split)):
                        head, tail = os.path.split(fitsfile)
                        if method_split[k] == 'dqarr':
                            log.info('  --> Method ' + method_split[k] + ': ' + tail)
                            # Flag any pixels marked as DO_NOT_USE that aren't NONSCIENCE
                            pxdq_temp = (np.isnan(data) | (pxdq_temp & 1 == 1)) \
                                         & np.logical_not(pxdq_temp & 512 == 512)
                        elif method_split[k] == 'sigclip':
                            log.info('  --> Method ' + method_split[k] + ': ' + tail)
                            self.find_bad_pixels_sigclip(data, erro, pxdq_temp, pxdq & 512 == 512, sigclip_kwargs)
                        elif method_split[k] == 'custom':
                            log.info('  --> Method ' + method_split[k] + ': ' + tail)
                            if self.database.obs[key]['TYPE'][j] not in ['SCI_TA', 'REF_TA']:
                                self.find_bad_pixels_custom(data, erro, pxdq_temp, key, custom_kwargs)
                            else:
                                log.info('  --> Method ' + method_split[k] + ': skipped because TA file')
                        elif method_split[k] == 'timeints':
                            self.find_bad_pixels_timeints(data, erro, pxdq_temp, key, timeints_kwargs)
                        elif method_split[k] == 'gradient':
                            self.find_bad_pixels_gradient(data, erro, pxdq_temp, key, gradient_kwargs)
                        else:
                            log.info('  --> Unknown method ' + method_split[k] + ': skipped')

                if set_dq_zero:
                    # The new DQ will just be the pxdq_temp we've been modifying
                    new_dq = pxdq_temp.astype(np.uint32)
                else:
                    # The new DQ will be the original pxdq with added the flagged pixels from the pxdq_temp we've been modifying as do_not_use
                    new_dq = np.bitwise_or(pxdq.copy(), pxdq_temp).astype(np.uint32)

                # Write FITS file and PSF mask.
                fitsfile = ut.write_obs(fitsfile, output_dir, data, erro, new_dq, head_pri, head_sci, is2d, imshifts, maskoffs)
                maskfile = ut.write_msk(maskfile, mask, fitsfile)
                
                # Update spaceKLIP database.
                self.database.update_obs(key, j, fitsfile, maskfile)

        pass
      

    def fix_bad_pixels(self,
                       method='timemed+localmed+medfilt',
                       sigclip_kwargs={},
                       custom_kwargs={},
                       timemed_kwargs={},
                       localmed_kwargs={},
                       medfilt_kwargs={},
                       types=['SCI', 'SCI_TA', 'SCI_BG', 'REF', 'REF_TA', 'REF_BG'],
                       subdir='bpcleaned',
                       restrict_to=None):
        """
        TO BE DEPRECATED BY FIND_BAD_PIXELS() AND CLEAN_BAD_PIXELS()
        Identify and fix bad pixels.

        Parameters
        ----------
        method : str, optional
            Sequence of bad pixel identification and cleaning methods to be run
            on the data. Different methods must be joined by a '+' sign without
            whitespace. Available methods are:

            - sigclip: use sigma clipping to identify additional bad pixels.
            - custom: use a custom bad pixel map.
            - timemed: replace pixels which are only bad in some frames with
                       their median value from the good frames.
            - localmed: replace bad pixels with the median value of their
                     surrounding good pixels.
            - medfilt: replace bad pixels with an image plane median filter.

            The default is 'timemed+localmed+medfilt'.
        sigclip_kwargs : dict, optional
            Keyword arguments for the 'sigclip' method. Available keywords are:

            - sigclip : float, optional
                Sigma clipping threshold. The default is 5.
            - shift_x : list of int, optional
                Pixels in x-direction to which each pixel shall be compared to.
                The default is [-1, 0, 1].
            - shift_y : list of int, optional
                Pixels in y-direction to which each pixel shall be compared to.
                The default is [-1, 0, 1].

            The default is {}.
        custom_kwargs : dict, optional
            Keyword arguments for the 'custom' method. The dictionary keys must
            match the keys of the observations database and the dictionary
            content must be binary bad pixel maps (1 = bad, 0 = good) with the
            same shape as the corresponding data. The default is {}.
        timemed_kwargs : dict, optional
            Keyword arguments for the 'timemed' method. Available keywords are:

            - n/a

            The default is {}.
        localmed_kwargs : dict, optional
            Keyword arguments for the 'localmed' method. Available keywords are:

            - shift_x : list of int, optional
                Pixels in x-direction from which the median shall be computed.
                The default is [-1, 0, 1].
            - shift_y : list of int, optional
                Pixels in y-direction from which the median shall be computed.
                The default is [-1, 0, 1].

            The default is {}.
        medfilt_kwargs : dict, optional
            Keyword arguments for the 'medfilt' method. Available keywords are:

            - size : int, optional
                Kernel size of the median filter to be used. The default is 4.

            The default is {}.
        types : list of str, optional
            List of data types for which bad pixels shall be identified and
            fixed. The default is ['SCI', 'SCI_TA', 'SCI_BG', 'REF', 'REF_TA',
            'REF_BG'].
        subdir : str, optional
            Name of the directory where the data products shall be saved. The
            default is 'bpcleaned'.

        Returns
        -------
        None.

        """
        # log.info('--> WARNING! The fix_bad_pixels() routine is deprecated, the ..........')
        # log.info('--> WARNING! find_bad_pixels() and clean_bad_pixels() are preferred!!!!')
    
        # Set output directory.
        output_dir = os.path.join(self.database.output_dir, subdir)
        if not os.path.exists(output_dir):
            os.makedirs(output_dir)

        # Loop through concatenations.
        for i, key in enumerate(self.database.obs.keys()):
            # if we limit to only processing some concatenations, check whether this concatenation matches the pattern
            if (restrict_to is not None) and (restrict_to not in key):
                continue

            log.info('--> Concatenation ' + key)

            # Loop through FITS files.
            nfitsfiles = len(self.database.obs[key])
            for j in range(nfitsfiles):

                # Read FITS file and PSF mask.
                fitsfile = self.database.obs[key]['FITSFILE'][j]
                data, erro, pxdq, head_pri, head_sci, is2d, imshifts, maskoffs = ut.read_obs(fitsfile)
                maskfile = self.database.obs[key]['MASKFILE'][j]
                mask = ut.read_msk(maskfile)

                # Skip file types that are not in the list of types.
                if self.database.obs[key]['TYPE'][j] in types:

                    # Call bad pixel cleaning routines.
                    pxdq_temp = pxdq.copy()
                    # if self.database.obs[key]['TELESCOP'][j] == 'JWST' and self.database.obs[key]['INSTRUME'][j] == 'NIRCAM':
                    #     pxdq_temp = (pxdq_temp != 0) & np.logical_not(pxdq_temp & 512 == 512)
                    # else:
                    pxdq_temp = (np.isnan(data) | (pxdq_temp & 1 == 1)) & np.logical_not(pxdq_temp & 512 == 512)
                    method_split = method.split('+')
                    for k in range(len(method_split)):
                        head, tail = os.path.split(fitsfile)
                        if method_split[k] == 'sigclip':
                            log.info('  --> Method ' + method_split[k] + ': ' + tail)
                            self.find_bad_pixels_sigclip(data, erro, pxdq_temp, pxdq & 512 == 512, sigclip_kwargs)
                        elif method_split[k] == 'custom':
                            log.info('  --> Method ' + method_split[k] + ': ' + tail)
                            if self.database.obs[key]['TYPE'][j] not in ['SCI_TA', 'REF_TA']:
                                self.find_bad_pixels_custom(data, erro, pxdq_temp, key, custom_kwargs)
                            else:
                                log.info('  --> Method ' + method_split[k] + ': skipped because TA file')
                        elif method_split[k] == 'timemed':
                            log.info('  --> Method ' + method_split[k] + ': ' + tail)
                            self.fix_bad_pixels_timemed(data, erro, pxdq_temp, timemed_kwargs)
                        elif method_split[k] == 'localmed':
                            log.info('  --> Method ' + method_split[k] + ': ' + tail)
                            self.fix_bad_pixels_localmed(data, erro, pxdq_temp, localmed_kwargs)
                        elif method_split[k] == 'medfilt':
                            log.info('  --> Method ' + method_split[k] + ': ' + tail)
                            self.fix_bad_pixels_medfilt(data, erro, pxdq_temp, medfilt_kwargs)
                        else:
                            log.info('  --> Unknown method ' + method_split[k] + ': skipped')
                    # if self.database.obs[key]['TELESCOP'][j] == 'JWST' and self.database.obs[key]['INSTRUME'][j] == 'NIRCAM':
                    #     pxdq[(pxdq != 0) & np.logical_not(pxdq & 512 == 512) & (pxdq_temp == 0)] = 0
                    # else:
                    # pxdq[(pxdq & 1 == 1) & np.logical_not(pxdq & 512 == 512) & (pxdq_temp == 0)] = 0

                # update the pixel DQ bit flags for the output files.
                #  The pxdq variable here is effectively just the DO_NOT_USE flag, discarding other bits.
                #  We want to make a new dq which retains the other bits as much as possible.
                #  first, retain all the other bits (bits greater than 1), then add in the new/cleaned DO_NOT_USE bit
                import jwst.datamodels
                do_not_use = jwst.datamodels.dqflags.pixel['DO_NOT_USE']
                new_dq = np.bitwise_and(pxdq.copy(), np.invert(do_not_use))  # retain all other bits except the do_not_use bit
                new_dq = np.bitwise_or(new_dq, pxdq_temp)  # add in the do_not_use bit from the cleaned version
                new_dq = new_dq.astype(np.uint32)   # ensure correct output type for saving
                                                    # (the bitwise steps otherwise return np.int64 which isn't FITS compatible)

                # Write FITS file and PSF mask.
                fitsfile = ut.write_obs(fitsfile, output_dir, data, erro, new_dq, head_pri, head_sci, is2d, imshifts, maskoffs)
                maskfile = ut.write_msk(maskfile, mask, fitsfile)

                # Update spaceKLIP database.
                self.database.update_obs(key, j, fitsfile, maskfile)

        pass


    def clean_bad_pixels(self,
                       method='timemed+localmed+medfilt',
                       timemed_kwargs={},
                       localmed_kwargs={},
                       medfilt_kwargs={},
                       interp2d_kwargs={},
                       types=['SCI', 'SCI_TA', 'SCI_BG', 'REF', 'REF_TA', 'REF_BG'],
                       subdir='bpcleaned',
                       restrict_to=None):
        """
        Clean bad pixels.

        Parameters
        ----------
        method : str, optional
            Sequence of bad pixel cleaning methods to be run on the data. 
            Different methods must be joined by a '+' sign without
            whitespace. Available methods are:

            - timemed: replace pixels which are only bad in some frames with
                       their median value from the good frames.

            - localmed: replace bad pixels with the median value of their
                        surrounding good pixels.

            - medfilt: replace bad pixels with an image plane median filter.

            - interp2d: replace bad pixels with an interpolation of neighbouring pixels.

            The default is 'timemed+localmed+medfilt'.
        timemed_kwargs : dict, optional
            Keyword arguments for the 'timemed' method. Available keywords are:

            - n/a

            The default is {}.
        localmed_kwargs: dict, optional
            Keyword arguments for the 'localmed' method. Available keywords are:

            - shift_x : list of int, optional
                Pixels in x-direction from which the median shall be computed.
                The default is [-1, 0, 1].
            - shift_y : list of int, optional
                Pixels in y-direction from which the median shall be computed.
                The default is [-1, 0, 1].

            The default is {}.
        medfilt_kwargs : dict, optional
            Keyword arguments for the 'medfilt' method. Available keywords are:

            - size : int, optional
                Kernel size of the median filter to be used. The default is 4.

            The default is {}.
        interp2d_kwargs: dict, optional
            Keyword arguments for the 'interp2d' method. Available keywords are:

            - size : int, optional
                Kernel size of the median filter to be used. The default is 4.

            The default is {}.

        types : list of str, optional
            List of data types for which bad pixels shall be identified and
            fixed. The default is ['SCI', 'SCI_TA', 'SCI_BG', 'REF', 'REF_TA',
            'REF_BG'].
        subdir : str, optional
            Name of the directory where the data products shall be saved. The
            default is 'bpcleaned'.
        
        Returns
        -------
        None.

        """
        
        # Set output directory.
        output_dir = os.path.join(self.database.output_dir, subdir)
        if not os.path.exists(output_dir):
            os.makedirs(output_dir)
        
        # Loop through concatenations.
        for i, key in enumerate(self.database.obs.keys()):
            # if we limit to only processing some concatenations, check whether this concatenation matches the pattern
            if (restrict_to is not None) and (restrict_to not in key):
                continue

            log.info('--> Concatenation ' + key)
            
            # Loop through FITS files.
            nfitsfiles = len(self.database.obs[key])
            for j in range(nfitsfiles):
                
                # Read FITS file and PSF mask.
                fitsfile = self.database.obs[key]['FITSFILE'][j]
                data, erro, pxdq, head_pri, head_sci, is2d, imshifts, maskoffs = ut.read_obs(fitsfile)
                maskfile = self.database.obs[key]['MASKFILE'][j]
                mask = ut.read_msk(maskfile)

                fig = plt.figure()
                ax = plt.gca()
                ax.hist(data.flatten(), 
                        bins=int(np.sqrt(len(data.flatten()))),
                        histtype='step',
                        label='Pre Cleaning')

                # Make copy of DQ array
                pxdq_temp = pxdq.copy()

                # Don't want to clean anything that isn't bad or is a non-science pixel
                pxdq_temp = (np.isnan(data) | (pxdq_temp & 1 == 1)) & np.logical_not(pxdq_temp & 512 == 512)
                
                # Skip file types that are not in the list of types.
                if self.database.obs[key]['TYPE'][j] in types:
                    method_split = method.split('+')

                    spatial = ['localmed', 'medfilt', 'interp2d']
                    # If localmed and medfilt in cleaning, can't run both
                    if len(set(method_split) & set(spatial)) > 1:
                        log.info('  --> WARNING: Multiple spatial cleaning routines detected!')
                        log.info('  --> The localmed/medfilt/interp2d methods clean data in a similar manner!')
                        log.info('  --> medfilt and interp2d are redundant')
                        log.info('      --> only the first method listed will affect the data')
                        log.info('  --> localmed is partially redundant with other methods')
                        log.info('      --> if run first, large clusters of bad pixels may not be fully cleaned.')

                    # Loop over methods
                    for k in range(len(method_split)):
                        head, tail = os.path.split(fitsfile)
                        log.info('  --> Method ' + method_split[k] + ': ' + tail)
                        if method_split[k] == 'timemed':
                            self.fix_bad_pixels_timemed(data, erro, pxdq_temp, timemed_kwargs)
                        elif method_split[k] == 'localmed':
                            self.fix_bad_pixels_localmed(data, erro, pxdq_temp, localmed_kwargs)
                        elif method_split[k] == 'medfilt':
                            self.fix_bad_pixels_medfilt(data, erro, pxdq_temp, medfilt_kwargs)
                        elif method_split[k] == 'interp2d':
                            self.fix_bad_pixels_interp2d(data, erro, pxdq_temp, interp2d_kwargs)
                        else:
                            log.info('  --> Unknown method ' + method_split[k] + ': skipped')
                
                # update the pixel DQ bit flags for the output files.
                #  The pxdq variable here is effectively just the DO_NOT_USE flag, discarding other bits.
                #  We want to make a new dq which retains the other bits as much as possible.
                #  first, retain all the other bits (bits greater than 1), then add in the new/cleaned DO_NOT_USE bit

                do_not_use = jwst.datamodels.dqflags.pixel['DO_NOT_USE']
                new_dq = np.bitwise_and(pxdq.copy(), np.invert(do_not_use))  # retain all other bits except the do_not_use bit
                new_dq = np.bitwise_or(new_dq, pxdq_temp)  # add in the do_not_use bit from the cleaned version
                new_dq = new_dq.astype(np.uint32)   # ensure correct output type for saving
                                                    # (the bitwise steps otherwise return np.int64 which isn't FITS compatible)

                # Finish figure for this file
                ax.hist(data.flatten(), 
                        bins=int(np.sqrt(len(data.flatten()))),
                        histtype='step',
                        label='Post Cleaning')
                ax.legend()
                #ax.set_xscale('log')
                ax.set_yscale('log')
                ax.tick_params(which='both', direction='in', top=True, right=True, labelsize=12)
                ax.set_xlabel("Pixel Value", fontsize=14)
                ax.set_ylabel("Frequency", fontsize=12)
                ax.set_title(f"{os.path.basename(fitsfile)} \n Original vs. Cleaned Data", fontsize=16)
                output_file = os.path.join(output_dir, tail.replace('.fits','_hist.png'))
                plt.savefig(output_file)

                # Write FITS file and PSF mask.
                fitsfile = ut.write_obs(fitsfile, output_dir, data, erro, new_dq, head_pri, head_sci, is2d, imshifts, maskoffs)
                maskfile = ut.write_msk(maskfile, mask, fitsfile)
                
                # Update spaceKLIP database.
                self.database.update_obs(key, j, fitsfile, maskfile)
        
        pass
    
    def find_bad_pixels_sigclip(self,
                                data,
                                erro,
                                pxdq,
                                NON_SCIENCE,
                                sigclip_kwargs={}):
        """
        Use an iterative sigma clipping algorithm to identify additional bad
        pixels in the data.

        Parameters
        ----------
        data : 3D-array
            Input images.
        erro : 3D-array
            Input image uncertainties.
        pxdq : 3D-array
            Input binary bad pixel maps (1 = bad, 0 = good). Will be updated by
            the routine to include the newly identified bad pixels.
        NON_SCIENCE : 3D-array
            Input binary non-science pixel maps (1 = bad, 0 = good). Will not
            be modified by the routine.
        sigclip_kwargs : dict, optional
            Keyword arguments for the 'sigclip' method. Available keywords are:

            - sigma : float, optional
                Sigma clipping threshold. The default is 5.
            - neg_sigma : float, optional
                Sigma clipping threshold for negative outliers. The default is 1. 
            - shift_x : list of int, optional
                Pixels in x-direction to which each pixel shall be compared to.
                The default is [-1, 0, 1].
            - shift_y : list of int, optional
                Pixels in y-direction to which each pixel shall be compared to.
                The default is [-1, 0, 1].

            The default is {}.

        Returns
        -------
        None.

        """

        # Check input.
        if 'sigma' not in sigclip_kwargs.keys():
            sigclip_kwargs['sigma'] = 5.
        if 'neg_sigma' not in sigclip_kwargs.keys():
            sigclip_kwargs['neg_sigma'] = 1.
        if 'shift_x' not in sigclip_kwargs.keys():
            sigclip_kwargs['shift_x'] = [-1, 0, 1]
        if 'shift_y' not in sigclip_kwargs.keys():
            sigclip_kwargs['shift_y'] = [-1, 0, 1]
        if 0 not in sigclip_kwargs['shift_x']:
            sigclip_kwargs['shift_x'] += [0]
        if 0 not in sigclip_kwargs['shift_y']:
            sigclip_kwargs['shift_y'] += [0]
        
        # Pad data.
        pad_left = np.abs(np.min(sigclip_kwargs['shift_x']))
        pad_right = np.abs(np.max(sigclip_kwargs['shift_x']))
        if pad_right == 0:
            right = None
        else:
            right = -pad_right
        pad_bottom = np.abs(np.min(sigclip_kwargs['shift_y']))
        pad_top = np.abs(np.max(sigclip_kwargs['shift_y']))
        if pad_top == 0:
            top = None
        else:
            top = -pad_top
        pad_vals = ((pad_bottom, pad_top), (pad_left, pad_right))

        # Find bad pixels using median of neighbors.
        pxdq_orig = pxdq.copy()
        ww = pxdq != 0
        data_temp = data.copy()
        data_temp[ww] = np.nan
        erro_temp = erro.copy()
        erro_temp[ww] = np.nan
        for i in range(ww.shape[0]):

            # Get median background and standard deviation.
            bg_med = np.nanmedian(data_temp[i])
            bg_std = robust.medabsdev(data_temp[i])
            bg_ind = data[i] < (bg_med + 10. * bg_std)  # clip bright PSFs for final calculation
            bg_med = np.nanmedian(data_temp[i][bg_ind])
            bg_std = robust.medabsdev(data_temp[i][bg_ind])

            # Create initial mask of large negative values.
            ww[i] = ww[i] | (data[i] < bg_med - sigclip_kwargs['neg_sigma'] * bg_std)
            ww[i][NON_SCIENCE[i]] = 0
            
            # Loop through max 10 iterations.
            for it in range(10):
                data_temp[i][ww[i]] = np.nan
                erro_temp[i][ww[i]] = np.nan
                
                # Shift data and calculate median and standard deviation of neighbours
                pad_data = np.pad(data_temp[i], pad_vals, mode='edge')
                pad_erro = np.pad(erro_temp[i], pad_vals, mode='edge')
                data_arr = []
                erro_arr = []
                for ix in sigclip_kwargs['shift_x']:
                    for iy in sigclip_kwargs['shift_y']:
                        if ix != 0 or iy != 0:
                            data_arr += [np.roll(pad_data, (iy, ix), axis=(0, 1))]
                            erro_arr += [np.roll(pad_erro, (iy, ix), axis=(0, 1))]
                data_arr = np.array(data_arr)
                data_arr_trim = data_arr[:, pad_bottom:top, pad_left:right]
                data_med = np.nanmedian(data_arr_trim, axis=0)
                diff = data[i] - data_med

                data_std = np.nanstd(data_arr_trim, axis=0)

                # # Do the same for the diff array we just made
                # pad_diff = np.pad(diff, pad_vals, mode='edge')
                # diff_arr = []
                # for ix in sigclip_kwargs['shift_x']:
                #     for iy in sigclip_kwargs['shift_y']:
                #         if ix != 0 or iy != 0:
                #             diff_arr += [np.roll(pad_diff, (iy, ix), axis=(0, 1))]
                # diff_arr = np.array(diff_arr)
                # diff_arr = diff_arr[:, pad_bottom:top, pad_left:right]
                # diff_med = np.nanmedian(diff_arr, axis=0)
                # doublediff = data[i] - data_med - diff_med
                # diff_std = np.nanstd(diff_arr, axis=0)

                # Find values N standard deviations above the mean of neighbors
                threshold = sigclip_kwargs['sigma'] * data_std
                mask_new = diff > threshold

                data_temp[i][mask_new] = np.nan

                # fig, ax = plt.subplots(1, 2)
                # ax[0].imshow(data_temp[i])
                # ax[1].imshow(data_std)
                # plt.show()

                nmask_new = np.sum(mask_new & np.logical_not(ww[i]))
                # print('Iteration %.0f: %.0f bad pixels identified, %.0f are new' % (it + 1, np.sum(mask_new), nmask_new))
                sys.stdout.write('\rFrame %.0f/%.0f, iteration %.0f' % (i + 1, ww.shape[0], it + 1))
                sys.stdout.flush()
                if it > 0 and nmask_new == 0:
                    break
                ww[i] = ww[i] | mask_new
            ww[i][NON_SCIENCE[i]] = 0
            pxdq[i][ww[i]] = 1
        print('')
        log.info('  --> Method sigclip: identified %.0f additional bad pixel(s) -- %.2f%%' % (np.sum(pxdq) - np.sum(pxdq_orig), 100. * (np.sum(pxdq) - np.sum(pxdq_orig)) / np.prod(pxdq.shape)))
        
        pass

    def find_bad_pixels_timeints(self,
                            data,
                            erro,
                            pxdq,
                            NON_SCIENCE,
                            timeints_kwargs={}):
        """
        Identify bad pixels from temporal variations across integrations.
        
        Parameters
        ----------
        data : 3D-array
            Input images.
        erro : 3D-array
            Input image uncertainties.
        pxdq : 3D-array
            Input binary bad pixel maps (1 = bad, 0 = good). Will be updated by
            the routine to include the newly identified bad pixels.
        NON_SCIENCE : 3D-array
            Input binary non-science pixel maps (1 = bad, 0 = good). Will not
            be modified by the routine.
        timeints_kwargs : dict, optional
            Keyword arguments for the 'timeints' method. Available keywords are:
            
            - sigma : float, optional
                Sigma clipping threshold. The default is 5.

            The default is {}.
        
        Returns
        -------
        None.

        """

        # Check input.
        if 'sigma' not in timeints_kwargs.keys():
            timeints_kwargs['sigma'] = 10.

        pxdq_orig = pxdq.copy()
        ww = pxdq != 0
        data_temp = data.copy()
        data_temp[ww] = np.nan
        
        # Find bad pixels across the cube

        med_ints = np.nanmedian(data_temp, axis=0)
        std_ints = np.nanstd(data_temp, axis=0)

        std2_ints = robust.medabsdev(data_temp, axis=0)

        diff = np.abs((data_temp - med_ints)) / std2_ints

        mask_new = diff > timeints_kwargs['sigma']


        # data_temp[mask_new] = 9999
        # plt.imshow(data_temp[1])
        # plt.show()
        # plt.hist(diff.flatten(), 
        #         bins=int(np.sqrt(len(diff.flatten()))),
        #         histtype='step',
        #         label='Pre Cleaning')
        # plt.yscale('log')
        # plt.show()

        
        ww = ww | mask_new
        pxdq[ww] = 1
        print('')
        log.info('  --> Method timeints: identified %.0f additional bad pixel(s) -- %.2f%%' % (np.sum(pxdq) - np.sum(pxdq_orig), 100. * (np.sum(pxdq) - np.sum(pxdq_orig)) / np.prod(pxdq.shape)))

        pass

    def find_bad_pixels_gradient(self,
                                 data,
                                 erro,
                                 pxdq,
                                 key,
                                 gradient_kwargs={}):
        print('')
        log.info('  --> Warning!: This routine has not been thoroughly tested and requires further development')
        # Check input.
        if 'sigma' not in gradient_kwargs.keys():
            gradient_kwargs['sigma'] = 0.5
        if 'threshold' not in gradient_kwargs.keys():
            gradient_kwargs['threshold'] = 0.05
        if 'negative' not in gradient_kwargs.keys():
            gradient_kwargs['negative'] = True

        sig = gradient_kwargs['sigma']
        threshold = gradient_kwargs['threshold']
        negative = gradient_kwargs['negative'] 

        pxdq_orig = pxdq.copy()
        ww = pxdq != 0
        data_temp = data.copy()
        data_temp[ww] = np.nan

        # Loop over the images
        for i in range(ww.shape[0]):
            image = data_temp[i]

            ### remove nans
            x=np.arange(0, image.shape[1])
            y=np.arange(0, image.shape[0])

            xx, yy = np.meshgrid(x, y)

            # mask nans
            image = np.ma.masked_invalid(image)

            xvalid=xx[~image.mask]
            yvalid=yy[~image.mask]

            newimage=image[~image.mask]

            image_no_nans = griddata((xvalid, yvalid), 
                                    newimage.ravel(),
                                    (xx, yy),
                                    method='linear')
            
            ### get smooth image
            smimage=gaussian_filter(image_no_nans, sigma=sig)

            ### get sharp image
            shimage=image_no_nans-smimage
            
            ### get gradients
            image_to_gradient=shimage/smimage

            gr=np.gradient((image_to_gradient))
            gr_dx=gr[1]
            gr_dy=gr[0]

            ### pad gradient adding 1 extra pixel at beginning and end
            gr_dxp=np.pad(gr_dx,(1,1))
            gr_dyp=np.pad(gr_dy,(1,1))

            ### identify bad pixels
            # positive
            bad_pixels = (gr_dxp[1:-1,2:]<-threshold) & (gr_dxp[1:-1,:-2]>threshold) & (gr_dyp[2:,1:-1]<-threshold) & (gr_dyp[:-2,1:-1]>threshold)
            # negative
            if negative:
                bad_pixels_n = (gr_dxp[1:-1,2:]>threshold) & (gr_dxp[1:-1,:-2]<-threshold) & (gr_dyp[2:,1:-1]>threshold) & (gr_dyp[:-2,1:-1]<threshold)
                bad_pixels=bad_pixels | bad_pixels_n

            image[bad_pixels] = np.nan

            # Flag DQ array
            ww[i] = ww[i] | bad_pixels
            pxdq[i][ww[i]] = 1
        print('')
        log.info('  --> Method gradient: identified %.0f additional bad pixel(s) -- %.2f%%' % (np.sum(pxdq) - np.sum(pxdq_orig), 100. * (np.sum(pxdq) - np.sum(pxdq_orig)) / np.prod(pxdq.shape)))
        pass


    def find_bad_pixels_custom(self,
                               data,
                               erro,
                               pxdq,
                               key,
                               custom_kwargs={}):
        """
        Use a custom bad pixel map to flag additional bad pixels in the data.

        Parameters
        ----------
        data : 3D-array
            Input images.
        erro : 3D-array
            Input image uncertainties.
        pxdq : 3D-array
            Input binary bad pixel maps (1 = bad, 0 = good). Will be updated by
            the routine to include the newly flagged bad pixels.
        key : str
            Database key of the observation to be updated.
        custom_kwargs : dict, optional
            Keyword arguments for the 'custom' method. The dictionary keys must
            match the keys of the observations database and the dictionary
            content must be binary bad pixel maps (1 = bad, 0 = good) with the
            same shape as the corresponding data. The default is {}.

        Returns
        -------
        None.

        """

        # Find bad pixels using median of neighbors.
        pxdq_orig = pxdq.copy()
        pxdq_custom = custom_kwargs[key] != 0
        if pxdq_custom.ndim == pxdq.ndim - 1: # Enable 3D bad pixel map to flag individual frames
            pxdq_custom = np.array([pxdq_custom] * pxdq.shape[0])
        pxdq[pxdq_custom] = 1
        log.info('  --> Method custom: flagged %.0f additional bad pixel(s) -- %.2f%%' % (np.sum(pxdq) - np.sum(pxdq_orig), 100. * (np.sum(pxdq) - np.sum(pxdq_orig)) / np.prod(pxdq.shape)))

        pass

    def fix_bad_pixels_timemed(self,
                               data,
                               erro,
                               pxdq,
                               timemed_kwargs={}):
        """
        Replace pixels which are only bad in some frames with their median
        value from the good frames.

        Parameters
        ----------
        data : 3D-array
            Input images.
        erro : 3D-array
            Input image uncertainties.
        pxdq : 3D-array
            Input binary bad pixel maps (1 = bad, 0 = good). Will be updated by
            the routine to exclude the fixed bad pixels.
        timemed_kwargs : dict, optional
            Keyword arguments for the 'timemed' method. Available keywords are:
            - n/a
            The default is {}.

        Returns
        -------
        None.

        """

        # Fix bad pixels using time median.
        ww = pxdq != 0
        ww_all_bad = np.array([np.sum(ww, axis=0) == ww.shape[0]] * ww.shape[0])
        ww_not_all_bad = ww & np.logical_not(ww_all_bad)
        log.info('  --> Method timemed: fixing %.0f bad pixel(s) -- %.2f%%' % (np.sum(ww_not_all_bad), 100. * np.sum(ww_not_all_bad) / np.prod(ww_not_all_bad.shape)))
        data[ww_not_all_bad] = np.nan
        data[ww_not_all_bad] = np.array([np.nanmedian(data, axis=0)] * data.shape[0])[ww_not_all_bad]
        erro[ww_not_all_bad] = np.nan
        erro[ww_not_all_bad] = np.array([np.nanmedian(erro, axis=0)] * erro.shape[0])[ww_not_all_bad]
        pxdq[ww_not_all_bad] = 0

        pass

    
    def fix_bad_pixels_localmed(self,
                             data,
                             erro,
                             pxdq,
                             localmed_kwargs={}):
        """
        Replace bad pixels with the median value of their surrounding good
        pixels.

        Parameters
        ----------
        data : 3D-array
            Input images.
        erro : 3D-array
            Input image uncertainties.
        pxdq : 3D-array
            Input binary bad pixel maps (1 = bad, 0 = good). Will be updated by
            the routine to exclude the fixed bad pixels.
        localmed_kwargs : dict, optional
            Keyword arguments for the 'localmed' method. Available keywords are:

            - shift_x : list of int, optional
                Pixels in x-direction from which the median shall be computed.
                The default is [-1, 0, 1].
            - shift_y : list of int, optional
                Pixels in y-direction from which the median shall be computed.
                The default is [-1, 0, 1].

            The default is {}.

        Returns
        -------
        None.

        """

        # Check input.
        if 'shift_x' not in localmed_kwargs.keys():
            localmed_kwargs['shift_x'] = [-1, 0, 1]
        if 'shift_y' not in localmed_kwargs.keys():
            localmed_kwargs['shift_y'] = [-1, 0, 1]
        if 0 not in localmed_kwargs['shift_x']:
            localmed_kwargs['shift_x'] += [0]
        if 0 not in localmed_kwargs['shift_y']:
            localmed_kwargs['shift_y'] += [0]
        
        # Pad data.
        pad_left = np.abs(np.min(localmed_kwargs['shift_x']))
        pad_right = np.abs(np.max(localmed_kwargs['shift_x']))
        if pad_right == 0:
            right = None
        else:
            right = -pad_right
        pad_bottom = np.abs(np.min(localmed_kwargs['shift_y']))
        pad_top = np.abs(np.max(localmed_kwargs['shift_y']))
        if pad_top == 0:
            top = None
        else:
            top = -pad_top
        pad_vals = ((0, 0), (pad_bottom, pad_top), (pad_left, pad_right))

        # Fix bad pixels using median of neighbors.
        ww = pxdq != 0
        data_temp = data.copy()
        data_temp[ww] = np.nan
        pad_data = np.pad(data_temp, pad_vals, mode='edge')
        erro_temp = erro.copy()
        erro_temp[ww] = np.nan
        pad_erro = np.pad(erro_temp, pad_vals, mode='edge')
        for i in range(ww.shape[0]):
            data_arr = []
            erro_arr = []
            for ix in localmed_kwargs['shift_x']:
                for iy in localmed_kwargs['shift_y']:
                    if ix != 0 or iy != 0:
                        data_arr += [np.roll(pad_data[i], (iy, ix), axis=(0, 1))]
                        erro_arr += [np.roll(pad_erro[i], (iy, ix), axis=(0, 1))]
            data_arr = np.array(data_arr)
            data_arr = data_arr[:, pad_bottom:top, pad_left:right]
            data_med = np.nanmedian(data_arr, axis=0)
            ww[i][np.isnan(data_med)] = 0
            data[i][ww[i]] = data_med[ww[i]]
            erro_arr = np.array(erro_arr)
            erro_arr = erro_arr[:, pad_bottom:top, pad_left:right]
            erro_med = np.nanmedian(erro_arr, axis=0)
            erro[i][ww[i]] = erro_med[ww[i]]
            pxdq[i][ww[i]] = 0
        log.info('  --> Method localmed: fixing %.0f bad pixel(s) -- %.2f%%' % (np.sum(ww), 100. * np.sum(ww) / np.prod(ww.shape)))
        pass

    def fix_bad_pixels_medfilt(self,
                               data,
                               erro,
                               pxdq,
                               medfilt_kwargs={}):
        """
        Replace bad pixels with an image plane median filter.

        Parameters
        ----------
        data : 3D-array
            Input images.
        erro : 3D-array
            Input image uncertainties.
        pxdq : 3D-array
            Input binary bad pixel maps (1 = bad, 0 = good). Will be updated by
            the routine to exclude the fixed bad pixels.
        medfilt_kwargs : dict, optional
            Keyword arguments for the 'medfilt' method. Available keywords are:

            - size : int, optional
                Kernel size of the median filter to be used. The default is 4.

            The default is {}.

        Returns
        -------
        None.

        """

        # Check input.
        if 'size' not in medfilt_kwargs.keys():
            medfilt_kwargs['size'] = 4

        # Fix bad pixels using median filter.
        ww = pxdq != 0
        log.info('  --> Method medfilt: fixing %.0f bad pixel(s) -- %.2f%%' % (np.sum(ww), 100. * np.sum(ww) / np.prod(ww.shape)))
        data_temp = data.copy()
        data_temp[np.isnan(data_temp)] = 0.
        erro_temp = erro.copy()
        erro_temp[np.isnan(erro_temp)] = 0.
        for i in range(ww.shape[0]):
            data[i][ww[i]] = median_filter(data_temp[i], **medfilt_kwargs)[ww[i]]
            erro[i][ww[i]] = median_filter(erro_temp[i], **medfilt_kwargs)[ww[i]]
            pxdq[i][ww[i]] = 0

        pass

    def fix_bad_pixels_interp2d(self,
                                data,
                                erro,
                                pxdq,
                                interp2d_kwargs={}):
        """
        Replace bad pixels with an interpolation of neighbouring pixels.
        
        Parameters
        ----------
        data : 3D-array
            Input images.
        erro : 3D-array
            Input image uncertainties.
        pxdq : 3D-array
            Input binary bad pixel maps (1 = bad, 0 = good). Will be updated by
            the routine to exclude the fixed bad pixels.
        interp2d_kwargs : dict, optional
            Keyword arguments for the 'interp2d' method. Available keywords are:

            - size : int, optional
                Kernel size of the median filter to be used. The default is 4.

            The default is {}.

        Returns
        -------
        None.

        """
        
        # Check input.
        if 'size' not in interp2d_kwargs.keys():
            interp2d_kwargs['size'] = 5
        
        # Fix bad pixels using interpolation of neighbors.
        ww = (pxdq != 0) & np.logical_not(pxdq & 512 == 512)
        log.info('  --> Method interp2d: fixing %.0f bad pixel(s) -- %.2f%%' % (np.sum(ww), 100. * np.sum(ww) / np.prod(ww.shape)))
        
        # NaN pixels to be replaced with interpolation
        data_temp = data.copy()
        data_temp[np.where(np.isnan(data_temp))] = 0
        data_temp[ww] = np.nan
        erro_temp = erro.copy()
        erro_temp[np.where(np.isnan(erro_temp))] = 0
        erro_temp[ww] = np.nan

        rows, cols = data_temp[0].shape
        half_box = interp2d_kwargs['size'] // 2
        for i in range(ww.shape[0]):
            for ri in range(rows):
                for ci in range(cols):
                    if np.isnan(data_temp[i][ri, ci]):
                        # Calculate the indices of the NxN box centered around the NaN pixel
                        x_min = max(0, ci - half_box)
                        x_max = min(cols, ci + half_box + 1)
                        y_min = max(0, ri - half_box)
                        y_max = min(rows, ri + half_box + 1)

                        # Extract a NxN box within the valid range
                        box = data_temp[i][y_min:y_max, x_min:x_max]
                        ebox = erro_temp[i][y_min:y_max, x_min:x_max]

                        # Extract coordinates and values from the box
                        box_coords = np.array(np.where(~np.isnan(box))).T \
                                     + np.array([[x_min, y_min]])
                        box_values = box[~np.isnan(box)]

                        ebox_coords = np.array(np.where(~np.isnan(ebox))).T \
                                     + np.array([[x_min, y_min]])
                        ebox_values = ebox[~np.isnan(ebox)]

                        # Perform interpolation if there are valid values in the box
                        if len(box_values) > interp2d_kwargs['size'] \
                           and len(ebox_values) > interp2d_kwargs['size']:
                            # Extract x and y coordinates of valid values, same coords for 
                            # data and err
                            x_coords = box_coords[:, 0]
                            y_coords = box_coords[:, 1]
                            ex_coords = ebox_coords[:, 0]
                            ey_coords = ebox_coords[:, 1]

                            # Perform interpolation of data
                            data_interp = griddata((x_coords, y_coords), 
                                                    box_values, 
                                                    (ci, ri), 
                                                    method='linear',
                                                    fill_value=np.nan)

                            # Replace data pixel with interpolated value
                            data[i][ri, ci] = data_interp

                            # Perform interpolation of error
                            err_interp = griddata((ex_coords, ey_coords), 
                                                   ebox_values, 
                                                   (ci, ri), 
                                                   method='linear',
                                                   fill_value=np.nan)

                            # Replace error pixel
                            erro[i][ri, ci] = err_interp


                            pxdq[i][ww[i]] = 0
        
        pass

    def replace_nans(self,
                     cval=0.,
                     types=['SCI', 'SCI_BG', 'REF', 'REF_BG'],
                     subdir='nanreplaced'):
        """
        Replace all nans in the data with a constant value.

        Parameters
        ----------
        cval : float, optional
            Fill value for the nan pixels. The default is 0.
        types : list of str, optional
            List of data types for which nans shall be replaced. The default is
            ['SCI', 'SCI_BG', 'REF', 'REF_BG'].
        subdir : str, optional
            Name of the directory where the data products shall be saved. The
            default is 'nanreplaced'.

        Returns
        -------
        None.

        """

        # Set output directory.
        output_dir = os.path.join(self.database.output_dir, subdir)
        if not os.path.exists(output_dir):
            os.makedirs(output_dir)

        # Loop through concatenations.
        for i, key in enumerate(self.database.obs.keys()):
            log.info('--> Concatenation ' + key)

            # Loop through FITS files.
            nfitsfiles = len(self.database.obs[key])
            for j in range(nfitsfiles):

                # Read FITS file and PSF mask.
                fitsfile = self.database.obs[key]['FITSFILE'][j]
                data, erro, pxdq, head_pri, head_sci, is2d, imshifts, maskoffs = ut.read_obs(fitsfile)
                maskfile = self.database.obs[key]['MASKFILE'][j]
                mask = ut.read_msk(maskfile)

                # Skip file types that are not in the list of types.
                if self.database.obs[key]['TYPE'][j] in types:

                    # Replace nans.
                    head, tail = os.path.split(fitsfile)
                    log.info('  --> Nan replacement: ' + tail)
                    ww = np.isnan(data)
                    data[ww] = cval
                    log.info('  --> Nan replacement: replaced %.0f nan pixel(s) with value ' % (np.sum(ww)) + str(cval) + ' -- %.2f%%' % (100. * np.sum(ww)/np.prod(ww.shape)))

                # Write FITS file and PSF mask.
                fitsfile = ut.write_obs(fitsfile, output_dir, data, erro, pxdq, head_pri, head_sci, is2d, imshifts, maskoffs)
                maskfile = ut.write_msk(maskfile, mask, fitsfile)

                # Update spaceKLIP database.
                self.database.update_obs(key, j, fitsfile, maskfile)

        pass

    def blur_frames(self,
                    fact='auto',
                    types=['SCI', 'SCI_BG', 'REF', 'REF_BG'],
                    subdir='blurred'):
        """
        Blur frames with a Gaussian filter.

        Parameters
        ----------
        fact : 'auto' or 'fix23' or float or dict of list of float or None, optional
            FWHM (pix) of the Gaussian filter. If 'auto', will compute the FWHM
            automatically based on the Nyquist sampling criterion for discrete
            data, which is FWHM = lambda / 2.3D, where D = 5.2 m for NIRCam
            coronagraphy and D = 6.5 m otherwise. If 'fix23', will always blur
            the data with a Gaussian kernel of FWHM = 2.3 pix, so that even bad
            pixels cause no more Fourier ripples. If dict of list of float,
            then the dictionary keys must match the keys of the observations
            database, and the number of entries in the lists must match the
            number of observations in the corresponding concatenation. Then, a
            different FWHM can be used for each observation. If None, the
            corresponding observation will be skipped. The default is 'auto'.
        types : list of str, optional
            List of data types for which the frames shall be blurred. The
            default is ['SCI', 'SCI_BG', 'REF', 'REF_BG'].
        subdir : str, optional
            Name of the directory where the data products shall be saved. The
            default is 'blurred'.

        Returns
        -------
        None.

        """

        # Set output directory.
        output_dir = os.path.join(self.database.output_dir, subdir)
        if not os.path.exists(output_dir):
            os.makedirs(output_dir)

        # Loop through concatenations.
        for i, key in enumerate(self.database.obs.keys()):
            log.info('--> Concatenation ' + key)

            # Loop through FITS files.
            Nfitsfiles = len(self.database.obs[key])
            for j in range(Nfitsfiles):

                # Read FITS file.
                fitsfile = self.database.obs[key]['FITSFILE'][j]
                data, erro, pxdq, head_pri, head_sci, is2d, imshifts, maskoffs = ut.read_obs(fitsfile)
                maskfile = self.database.obs[key]['MASKFILE'][j]
                mask = ut.read_msk(maskfile)

                # Skip file types that are not in the list of types.
                fact_temp = None
                if self.database.obs[key]['TYPE'][j] in types:

                    # Blur frames.
                    head, tail = os.path.split(fitsfile)
                    log.info('  --> Frame blurring: ' + tail)
                    try:
                        fact_temp = fact[key][j]
                    except:
                        fact_temp = fact
                    if self.database.obs[key]['TELESCOP'][j] == 'JWST':
                        if self.database.obs[key]['EXP_TYPE'][j] in ['NRC_CORON']:
                            diam = 5.2
                        else:
                            diam = JWST_CIRCUMSCRIBED_DIAMETER
                    else:
                        raise UserWarning('Data originates from unknown telescope')
                    if fact_temp is not None:
                        if str(fact_temp) == 'auto':
                            wave_min = self.database.obs[key]['CWAVEL'][j] - self.database.obs[key]['DWAVEL'][j]  # micron
                            fwhm_current = wave_min * 1e-6 / diam * 180. / np.pi * 3600. / self.database.obs[key]['PIXSCALE'][j]  # pix
                            fwhm_desired = 2.3  # pix; see, e.g., Pawley 2006
                            fwhm_desired *= 1.5  # go to 1.5 times the theoretically required bluring to safely avoid numerical ringing effects
                            fact_temp = np.sqrt(fwhm_desired**2 - fwhm_current**2)
                            fact_temp /= np.sqrt(8. * np.log(2.))  # fix from Marshall
                        if str(fact_temp) == 'fix23':
                            fwhm_current = 1.  # pix
                            fwhm_desired = 2.3  # pix; see, e.g., Pawley 2006
                            fact_temp = np.sqrt(fwhm_desired**2 - fwhm_current**2)
                            fact_temp /= np.sqrt(8. * np.log(2.))  # fix from Marshall
                        if np.isnan(fact_temp):
                            fact_temp = None
                            log.info('  --> Frame blurring: skipped')
                            continue
                        log.info('  --> Frame blurring: factor = %.3f' % fact_temp)
                        for k in range(data.shape[0]):
                            data[k] = gaussian_filter(data[k], fact_temp)
                            erro[k] = gaussian_filter(erro[k], fact_temp)
                        if mask is not None:
                            mask = gaussian_filter(mask, fact_temp)
                    else:
                        log.info('  --> Frame blurring: skipped')

                # Write FITS file.
                if fact_temp is None:
                    pass
                else:
                    head_pri['BLURFWHM'] = fact_temp * np.sqrt(8. * np.log(2.)) # Factor to convert from sigma to FWHM
                fitsfile = ut.write_obs(fitsfile, output_dir, data, erro, pxdq, head_pri, head_sci, is2d, imshifts, maskoffs)
                maskfile = ut.write_msk(maskfile, mask, fitsfile)

                # Update spaceKLIP database.
                if fact_temp is None:
                    self.database.update_obs(key, j, fitsfile, maskfile, blurfwhm=np.nan)
                else:
                    self.database.update_obs(key, j, fitsfile, maskfile, blurfwhm=fact_temp * np.sqrt(8. * np.log(2.)))

        pass

    def hpf(self,
            size='auto',
            types=['SCI', 'SCI_BG', 'REF', 'REF_BG'],
            subdir='filtered'):
        """
        Blur frames with a Gaussian filter.

        Parameters
        ----------
        size : 'auto' or float or dict of list of float or None, optional
            FWHM (pix) of the Gaussian filter. If 'auto', will compute the FWHM
            automatically based on the Nyquist sampling criterion for discrete
            data, which is FWHM = lambda / 2.3D, where D = 5.2 m for NIRCam
            coronagraphy and D = 6.5 m otherwise. If dict of list of float,
            then the dictionary keys must match the keys of the observations
            database, and the number of entries in the lists must match the
            number of observations in the corresponding concatenation. Then, a
            different FWHM can be used for each observation. If None, the
            corresponding observation will be skipped. The default is 'auto'.
        types : list of str, optional
            List of data types for which the frames shall be blurred. The
            default is ['SCI', 'SCI_BG', 'REF', 'REF_BG'].
        subdir : str, optional
            Name of the directory where the data products shall be saved. The
            default is 'blurred'.

        Returns
        -------
        None.

        """

        # Set output directory.
        output_dir = os.path.join(self.database.output_dir, subdir)
        if not os.path.exists(output_dir):
            os.makedirs(output_dir)

        # Loop through concatenations.
        for i, key in enumerate(self.database.obs.keys()):
            log.info('--> Concatenation ' + key)

            # Loop through FITS files.
            Nfitsfiles = len(self.database.obs[key])
            for j in range(Nfitsfiles):

                # Read FITS file.
                fitsfile = self.database.obs[key]['FITSFILE'][j]
                data, erro, pxdq, head_pri, head_sci, is2d, imshifts, maskoffs = ut.read_obs(fitsfile)
                maskfile = self.database.obs[key]['MASKFILE'][j]
                mask = ut.read_msk(maskfile)

                # Skip file types that are not in the list of types.
                size_temp = None
                if self.database.obs[key]['TYPE'][j] in types:

                    # High-pass filter frames.
                    head, tail = os.path.split(fitsfile)
                    log.info('  --> Frame filtering: ' + tail)
                    try:
                        size_temp = size[key]
                    except:
                        size_temp = float(size)
                    if size_temp is not None:
                        log.info('  --> Frame filtering: HPF FWHM = %.2f pix' % size_temp)
                        fourier_sigma_size = (data.shape[1] / size_temp) / (2. * np.sqrt(2. * np.log(2.)))
                        data = parallelized.high_pass_filter_imgs(data, numthreads=None, filtersize=fourier_sigma_size)
                        erro = parallelized.high_pass_filter_imgs(erro, numthreads=None, filtersize=fourier_sigma_size)
                    else:
                        log.info('  --> Frame filtering: skipped')

                # Write FITS file.
                if size_temp is None:
                    pass
                else:
                    head_pri['HPFSIZE'] = size_temp
                fitsfile = ut.write_obs(fitsfile, output_dir, data, erro, pxdq, head_pri, head_sci, is2d, imshifts, maskoffs)
                maskfile = ut.write_msk(maskfile, mask, fitsfile)

                # Update spaceKLIP database.
                self.database.update_obs(key, j, fitsfile, maskfile)

        pass

    def inject_companions(self,
                          companions,
                          starfile,
                          spectral_type,
                          output_dir,
                          highpass=False,
                          subdir='test',
                          date='auto',
                          kwargs={}):
        '''
        Function to inject synthetic PSFs into a set of frames loaded from a dataset, and save the new frames with the
        injected companion.

        Parameters
        ----------
        companions : list of list of three float, optional
            List of companions to be injected.
            For each companion, there should be a three element list containing
            [RA offset (arcsec), Dec offset (arcsec), contrast].
        raw_dataset : pyKLIP dataset
            A pyKLIP dataset which companions will be injected into and KLIP
            will be performed on.
        injection_psf : 2D-array
            The PSF of the companion to be injected.
        injection_seps : 1D-array
            List of separations to inject companions at (pixels).
        injection_pas : 1D-array
            List of position angles to inject companions at (degrees).
        injection_spacing : int, None
            Spacing between companions injected in a single image. If companions
            are too close then it can pollute the recovered flux. Set to 'None'
            to inject only one companion at a time (pixels).
        injection_fluxes : 1D-array
            Same size as injection_seps, units should correspond to the image
            units. This is the *peak* flux of the injection.
        true_companions : list of list of three float, optional
            List of real companions to be masked before computing the raw contrast.
            For each companion, there should be a three element list containing
            [RA offset (pixels), Dec offset (pixels), mask radius (pixels)].
            The default is None.

        Returns
        -------
        None
        '''

        # Check input.
        if not isinstance(companions[0], list):
            if len(companions) == 3:
                companions = [companions]
        for i in range(len(companions)):
            if len(companions[i]) != 3:
                raise UserWarning('There should be three elements for each companion in the companions list')

        Ncompanions = len(companions)
        for _, key in enumerate(self.database.obs.keys()):
            ww_type=list(self.database.obs[key]['TYPE'])
            list_of_injected = []
            all_injected = False

            log.info('--> Concatenation ' + key)
            #######################################################################################################################
            filepaths, psflib_filepaths = get_pyklip_filepaths(self.database, key)
            raw_dataset = JWSTData(filepaths, psflib_filepaths)

            for ww in range(len(ww_type)):
                # Read input files and store values that we just want to save in the output_dir
                fitsfile = self.database.obs[key]['FITSFILE'][ww]
                data, erro, pxdq, head_pri, head_sci, is2d, imshifts, maskoffs = ut.read_obs(fitsfile)
                maskfile = self.database.obs[key]['MASKFILE'][ww]
                mask = ut.read_msk(maskfile)
                crpix1 = self.database.obs[key]['CRPIX1'][ww]
                crpix2 = self.database.obs[key]['CRPIX2'][ww]
                head, tail = os.path.split(fitsfile)

                # Write FITS file and PSF mask.
                head_sci['CRPIX1'] = crpix1
                head_sci['CRPIX2'] = crpix2

                # Inject only into SCI type data
                if ww_type[ww] == 'SCI':
                    # Convert the host star brightness from vegamag to MJy. Use an
                    # unocculted model PSF whose integrated flux is normalized to
                    # one in order to obtain the theoretical peak count of the
                    # star.
                    filt = self.database.obs[key]['FILTER'][ww]

                    # Get stellar magnitudes and filter zero points.
                    mstar, fzero, fzero_si = get_stellar_magnitudes(starfile, spectral_type,
                                                                    self.database.obs[key]['INSTRUME'][ww], return_si=True,
                                                                    output_dir=output_dir,
                                                                    **kwargs)  # vegamag, Jy, erg/cm^2/s/A
                    # Compute the pixel area in steradian.
                    pxsc_arcsec = self.database.obs[key]['PIXSCALE'][ww]  # arcsec
                    pxsc_rad = pxsc_arcsec / 3600. / 180. * np.pi  # rad
                    pxar = pxsc_rad ** 2  # sr

                    # Set output directory.
                    output_dir = os.path.join(self.database.output_dir, subdir)
                    if not os.path.exists(output_dir):
                        os.makedirs(output_dir)

                    # Make a copy of the dataset
                    dataset = copy.deepcopy(raw_dataset)

                    apername = self.database.obs[key]['APERNAME'][ww]
                    if 'planetfile' not in kwargs.keys() or kwargs['planetfile'] is None:
                        if starfile is not None and starfile.endswith('.txt'):
                            sed = read_spec_file(starfile)
                        else:
                            sed = None
                    else:
                        sed = read_spec_file(kwargs['planetfile'])
                    ww_sci = np.where(self.database.obs[key]['TYPE'] == 'SCI')[0]
                    if date is not None:
                        if date == 'auto':
                            date = fits.getheader(self.database.obs[key]['FITSFILE'][ww_sci[0]], 0)['DATE-BEG']

                    offsetpsf_func = JWST_PSF(apername,
                                              filt,
                                              date=date,
                                              fov_pix=65,
                                              oversample=2,
                                              sp=sed,
                                              use_coeff=False)

                    # Offset PSF that is not affected by the coronagraphic
                    # mask, but only the Lyot stop.
                    psf_no_coronmsk = offsetpsf_func.psf_off
                    log.info('--> Injecting companions, writing FITS files and updating spaceKLIP database: ')

                    # Loop over companions
                    for i in trange(Ncompanions):
                        # Initial guesses for the fit parameters.
                        guess_dx = companions[i][0] / pxsc_arcsec  # pix
                        guess_dy = companions[i][1] / pxsc_arcsec  # pix
                        guess_sep = np.sqrt(guess_dx ** 2 + guess_dy ** 2)  # pix
                        guess_pa = np.rad2deg(np.arctan2(guess_dx, guess_dy))  # deg
                        guess_flux = companions[i][2]  # contrast

                        roll_ref = self.database.obs[key]['ROLL_REF'][ww]  # deg

                        # Get shift between star and coronagraphic mask
                        # position. If positive, the coronagraphic mask center
                        # is to the left/bottom of the star position.
                        _, _, _, _, _, _, _, maskoffs = ut.read_obs(self.database.obs[key]['FITSFILE'][ww])

                        # NIRCam.
                        if maskoffs is not None:
                            mask_xoff = -maskoffs[:, 0]  # pix
                            mask_yoff = -maskoffs[:, 1]  # pix

                            # Need to rotate by the roll angle (CCW) and flip
                            # the x-axis so that positive RA is to the left.
                            mask_raoff = -(mask_xoff * np.cos(np.deg2rad(roll_ref)) - mask_yoff * np.sin(
                                np.deg2rad(roll_ref)))  # pix
                            mask_deoff = mask_xoff * np.sin(np.deg2rad(roll_ref)) + mask_yoff * np.cos(
                                np.deg2rad(roll_ref))  # pix

                            # Compute the true offset between the companion and
                            # the coronagraphic mask center.
                            sim_dx = guess_dx - mask_raoff  # pix
                            sim_dy = guess_dy - mask_deoff  # pix
                            sim_sep = np.sqrt(sim_dx ** 2 + sim_dy ** 2) * pxsc_arcsec  # arcsec
                            sim_pa = np.rad2deg(np.arctan2(sim_dx, sim_dy))  # deg

                            # Take median of observation. Typically, each
                            # dither position is a separate observation.
                            sim_sep = np.median(sim_sep)
                            sim_pa = np.median(sim_pa)

                        # Otherwise.
                        else:
                            sim_sep = np.sqrt(guess_dx ** 2 + guess_dy ** 2) * pxsc_arcsec  # arcsec
                            sim_pa = np.rad2deg(np.arctan2(guess_dx, guess_dy))  # deg

                        # Generate offset PSF for this roll angle. Do not add
                        # the V3Yidl angle as it has already been added to the
                        # roll angle by spaceKLIP. This is only for estimating
                        # the coronagraphic mask throughput!
                        offsetpsf_coronmsk = offsetpsf_func.gen_psf([sim_sep, sim_pa],
                                                                    mode='rth',
                                                                    PA_V3=roll_ref,
                                                                    do_shift=False,
                                                                    quick=True,
                                                                    addV3Yidl=False)

                        # Coronagraphic mask throughput is not incorporated
                        # into the flux calibration of the JWST pipeline so
                        # that the companion flux from the detector pixels will
                        # be underestimated. Therefore, we need to scale the
                        # model offset PSF to account for the coronagraphic
                        # mask throughput (it becomes fainter). Compute scale
                        # factor by comparing a model PSF with and without
                        # coronagraphic mask.
                        scale_factor = np.sum(offsetpsf_coronmsk) / np.sum(psf_no_coronmsk)

                        # Normalize model offset PSF to a total integrated flux
                        # of 1 at infinity. Generates a new webbpsf model with
                        # PSF normalization set to 'exit_pupil'.
                        offsetpsf = offsetpsf_func.gen_psf([sim_sep, sim_pa],
                                                           mode='rth',
                                                           PA_V3=roll_ref,
                                                           do_shift=False,
                                                           quick=False,
                                                           addV3Yidl=False,
                                                           normalize='exit_pupil')

                        # Normalize model offset PSF by the flux of the star.
                        mcomp = mstar[filt] -2.5*np.log10(guess_flux)
                        offsetpsf *= fzero[filt] / 10 ** (mcomp / 2.5) / 1e6 / pxar  # MJy/sr

                        # Apply scale factor to incorporate the coronagraphic
                        # mask througput.
                        offsetpsf *= scale_factor

                        # For Test only, we apply a gaussian kernel to the psf we want to inject to test if we are able
                        # to recover it later when using Analysis.extract_companions
                        if 'sigma_xy' in kwargs.keys():
                            if 'theta_degrees' not in kwargs.keys():
                                kwargs['theta_degrees'] = 0
                            sigma_xy = kwargs['sigma_xy']
                            theta_degrees = kwargs['theta_degrees']
                            kernel = gaussian_kernel(sigma_x=sigma_xy[0], sigma_y=sigma_xy[1], theta_degrees=theta_degrees,n=6)
                            offsetpsf = scipy.ndimage.convolve(offsetpsf, kernel)

                        # Injected PSF needs to be a 3D array that matches dataset
                        inj_psf_3d = np.array([offsetpsf for k in range(dataset.input.shape[0])])

                        # Inject the PSF
                        fakes.inject_planet(frames=dataset.input, centers=dataset.centers, inputflux=inj_psf_3d,
                                            astr_hdrs=dataset.wcs, radius=guess_sep, pa=guess_pa, stampsize=65)

                    data = dataset.input


                # Write FITS file and PSF mask.
                fitsfile = ut.write_obs(fitsfile, output_dir, data, erro, pxdq, head_pri, head_sci, is2d,
                                        imshifts, maskoffs)
                maskfile = ut.write_msk(maskfile, mask, fitsfile)

                # Update spaceKLIP database.
                self.database.update_obs(key,ww, fitsfile, maskfile, crpix1=crpix1, crpix2=crpix2)

    def update_nircam_centers(self,
                              force_siaf_center=False, 
                              force_db_center=False):
        """
        Checks SIAF PRD version against FITS header PRD version and updates
        CRPIX if SIAF version is newer. Also accounts for filter-dependent distortion.
        Might not be required for simulated data.

        This step uses lookup tables of information derived from NIRCam
        commissioning activities CAR-30 and CAR-31, by J. Leisenring and J. Girard,
        and subsequent reanalyses using additional data from PSF SGD observations.

        Parameters
        ----------
        force_siaf_center : bool, optional
            Force the use of the SIAF reference pixel position irrespective of
            versions. The default is False

        force_db_center : bool, optional
            Force the use of the database reference pixel position irrespective
            of versions. The default is False

        Returns
        -------
        None.

        """

        if force_siaf_center and force_db_center:
            raise UserWarning('Both force_siaf_center and force_db_center are set to True. Only one can be True.')

        if not force_db_center:
            siaf = pysiaf.Siaf('NIRCAM')
            # Use same RegEx as pysiaf to get sorted PRDS for later comparison
            prds = [prd for i, prd in enumerate(pysiaf.prd_list) if 
                    bool(re.match(r"^[A-Z]-\d+", pysiaf.prd_list[i].split("PRDOPSSOC-")[1]))
                    is False]  # PRDs matching format: PRODOSSOC-###

        # Loop through concatenations.
        for i, key in enumerate(self.database.obs.keys()):
            log.info('--> Concatenation ' + key)

            # Loop through FITS files.
            for j in range(len(self.database.obs[key])):

                # Skip file types that are not NIRCam coronagraphy.
                if self.database.obs[key]['EXP_TYPE'][j] == 'NRC_CORON':

                    # Read FITS file and PSF mask.
                    fitsfile = self.database.obs[key]['FITSFILE'][j]
                    data, erro, pxdq, head_pri, head_sci, is2d, imshifts, maskoffs = ut.read_obs(fitsfile)
                    maskfile = self.database.obs[key]['MASKFILE'][j]
                    mask = ut.read_msk(maskfile)

                    # Update current reference pixel position.
                    head, tail = os.path.split(fitsfile)
                    log.info('  --> Update NIRCam coronagraphy centers: ' + tail)

                    # Get PRD version used for the current file.
                    file_prd_ver = head_pri['PRD_VER']

                    # use SIAF for reference pixel positions if its PRD is
                    # newer or if force_siaf_center unless force_db_center.
                    if (not force_db_center) and ((np.searchsorted(prds, file_prd_ver) < np.searchsorted(prds, pysiaf.JWST_PRD_VERSION)) 
                        or force_siaf_center):
                        log.info('  --> Update NIRCam coronagraphy centers: using CRPIX from pysiaf')
                        apsiaf = siaf[self.database.obs[key]['APERNAME'][j]]
                        crpix1 = apsiaf.XSciRef
                        crpix2 = apsiaf.YSciRef
                    else:
                        log.info('  --> Update NIRCam coronagraphy centers: using CRPIX from database')
                        crpix1 = self.database.obs[key]['CRPIX1'][j]
                        crpix2 = self.database.obs[key]['CRPIX2'][j]

                    # Get filter shift from Jarron.
                    try:
                        xshift_jarron, yshift_jarron = filter_shifts_jarron[self.database.obs[key]['FILTER'][j]]
                    except KeyError:
                        log.warning('  --> Update NIRCam coronagraphy centers: no filter shift found for ' + self.database.obs[key]['FILTER'][j])
                        xshift_jarron, yshift_jarron = 0., 0.

                    xoff, yoff = xshift_jarron, yshift_jarron
                    log.info('  --> Update NIRCam coronagraphy centers: old = (%.2f, %.2f), new = (%.2f, %.2f)' % (crpix1, crpix2, crpix1 + xoff, crpix2 + yoff))
                    crpix1 += xoff
                    crpix2 += yoff

                    # Update spaceKLIP database.
                    self.database.update_obs(key, j, fitsfile, maskfile, crpix1=crpix1, crpix2=crpix2)

        pass

    def recenter_frames(self,
                        method='fourier',
                        subpix_first_sci_only=False,
                        first_sci_only=True,
                        spectral_type='G2V',
                        shft_exp=1,
                        kwargs={},
                        highpass=False,
                        subdir='recentered'):
        """
        Recenter frames so that the host star position is data.shape // 2. For
        NIRCam coronagraphy, use a WebbPSF model to determine the star position
        behind the coronagraphic mask for the first SCI frame. Then, shift all
        other SCI and REF frames by the same amount. For MIRI coronagraphy, do
        nothing. For all other data types, simply recenter the host star PSF.

        Parameters
        ----------
        method : 'fourier' or 'spline' (not recommended), optional
            Method for shifting the frames. The default is 'fourier'.
        subpix_first_sci_only : bool, optional
            By default, all frames will be recentered to subpixel precision. If
            'subpix_first_sci_only' is True, then only the first SCI frame will
            be recentered to subpixel precision and all other SCI and REF
            frames will only be recentered to integer pixel precision by
            rolling the image. Can be helpful when working with poorly sampled
            data to avoid another interpolation step if the 'align_frames'
            routine is run subsequently. Only applicable to non-coronagraphic
            data. The default is False.
        first_sci_only : bool, optional
            Recenter all files and not just the first SCI file in each concate-
            nation. Only applicable to NIRCam coronagraphy. The default is
            True.
        spectral_type : str, optional
            Host star spectral type for the WebbPSF model used to determine the
            star position behind the coronagraphic mask. The default is 'G2V'.
        shft_exp : float, optional
            Take image to the given power before cross correlating for shifts, default is 1. For instance, 1/2 helps align nircam bar/narrow data (or other data with weird speckles)
        kwargs : dict, optional
            Keyword arguments for the scipy.ndimage.shift routine. The default
            is {}.
        subdir : str, optional
            Name of the directory where the data products shall be saved. The
            default is 'recentered'.

        Returns
        -------
        None.

        """

        # Update NIRCam coronagraphy centers, i.e., change SIAF CRPIX position
        # to true mask center determined by Jarron.
        # self.update_nircam_centers()  # shall be run purposely by the user

        # Set output directory.
        output_dir = os.path.join(self.database.output_dir, subdir)
        if not os.path.exists(output_dir):
            os.makedirs(output_dir)

        # Loop through concatenations.
        for i, key in enumerate(self.database.obs.keys()):
            log.info('--> Concatenation ' + key)

            # Find science and reference files.
            ww_sci = np.where(self.database.obs[key]['TYPE'] == 'SCI')[0]
            ww_sci_ta = np.where(self.database.obs[key]['TYPE'] == 'SCI_TA')[0]
            ww_ref = np.where(self.database.obs[key]['TYPE'] == 'REF')[0]
            ww_ref_ta = np.where(self.database.obs[key]['TYPE'] == 'REF_TA')[0]

            # Loop through FITS files.
            ww_all = np.append(ww_sci, ww_ref)
            ww_all = np.append(ww_all, ww_sci_ta)
            ww_all = np.append(ww_all, ww_ref_ta)
            shifts_all = []
            for j in ww_all:

                # Read FITS file and PSF mask.
                fitsfile = self.database.obs[key]['FITSFILE'][j]
                data, erro, pxdq, head_pri, head_sci, is2d, imshifts, maskoffs = ut.read_obs(fitsfile)
                maskfile = self.database.obs[key]['MASKFILE'][j]
                mask = ut.read_msk(maskfile)

                # Recenter frames. Use different algorithms based on data type.
                head, tail = os.path.split(fitsfile)
                log.info('  --> Recenter frames: ' + tail)
                if np.sum(np.isnan(data)) != 0:
                    raise UserWarning('Please replace nan pixels before attempting to recenter frames')
                shifts = []  # shift between star position and image center (data.shape // 2)
                maskoffs_temp = []  # shift between star and coronagraphic mask position

                # SCI and REF data.
                if j in ww_sci or j in ww_ref:

                    # NIRCam coronagraphy.
                    if self.database.obs[key]['EXP_TYPE'][j] in ['NRC_CORON']:
                        for k in range(data.shape[0]):

                            # For the first SCI frame, get the star position
                            # and the shift between the star and coronagraphic
                            # mask position.

                            if (not first_sci_only or j == ww_sci[0]) and k == 0:
                                xc, yc, xshift, yshift = self.find_nircam_centers(data0=data.copy(),
                                                                                  key=key,
                                                                                  j=j,
                                                                                  shft_exp=shft_exp,
                                                                                  spectral_type=spectral_type,
                                                                                  date=head_pri['DATE-BEG'],
                                                                                  output_dir=output_dir,
                                                                                  highpass=highpass)
                            
                            # Apply the same shift to all SCI and REF frames.
                            shifts += [np.array([-(xc - (data.shape[-1] - 1.) / 2.), -(yc - (data.shape[-2] - 1.) / 2.)])]
                            maskoffs_temp += [np.array([xshift, yshift])]
                            data[k] = ut.imshift(data[k], [shifts[k][0], shifts[k][1]], method=method, kwargs=kwargs)
                            erro[k] = ut.imshift(erro[k], [shifts[k][0], shifts[k][1]], method=method, kwargs=kwargs)
                        if mask is not None:
                            # mask = ut.imshift(mask, [shifts[k][0], shifts[k][1]], method=method, kwargs=kwargs)
                            mask = spline_shift(mask, [shifts[k][1], shifts[k][0]], order=0, mode='constant', cval=np.nanmedian(mask))
                        xoffset = self.database.obs[key]['XOFFSET'][j] - self.database.obs[key]['XOFFSET'][ww_sci[0]]  # arcsec
                        yoffset = self.database.obs[key]['YOFFSET'][j] - self.database.obs[key]['YOFFSET'][ww_sci[0]]  # arcsec
                        crpix1 = (data.shape[-1] - 1.) / 2. + 1.  # 1-indexed
                        crpix2 = (data.shape[-2] - 1.) / 2. + 1.  # 1-indexed
                    
                    # MIRI coronagraphy.
                    elif self.database.obs[key]['EXP_TYPE'][j] in ['MIR_4QPM', 'MIR_LYOT']:
                        log.warning('  --> Recenter frames: not implemented for MIRI coronagraphy, skipped')
                        for k in range(data.shape[0]):

                            # Do nothing.
                            shifts += [np.array([0., 0.])]
                            maskoffs_temp += [np.array([0., 0.])]
                        xoffset = self.database.obs[key]['XOFFSET'][j]  # arcsec
                        yoffset = self.database.obs[key]['YOFFSET'][j]  # arcsec
                        crpix1 = self.database.obs[key]['CRPIX1'][j]  # 1-indexed
                        crpix2 = self.database.obs[key]['CRPIX2'][j]  # 1-indexed

                    # Other data types.
                    else:
                        for k in range(data.shape[0]):

                            # Recenter SCI and REF frames to subpixel precision
                            # using the 'BCEN' routine from XARA.
                            # https://github.com/fmartinache/xara
                            if subpix_first_sci_only == False or (j == ww_sci[0] and k == 0):
                                pp = core.determine_origin(data[k], algo='BCEN')
                                shifts += [np.array([-(pp[0] - data.shape[-1]//2), -(pp[1] - data.shape[-2]//2)])]
                                maskoffs_temp += [np.array([0., 0.])]
                                data[k] = ut.imshift(data[k], [shifts[k][0], shifts[k][1]], method=method, kwargs=kwargs)
                                erro[k] = ut.imshift(erro[k], [shifts[k][0], shifts[k][1]], method=method, kwargs=kwargs)
                            else:
                                shifts += [np.array([0., 0.])]
                                maskoffs_temp += [np.array([0., 0.])]

                            # Recenter SCI and REF frames to integer pixel
                            # precision by rolling the image.
                            ww_max = np.unravel_index(np.argmax(data[k]), data[k].shape)
                            if ww_max != (data.shape[-2]//2, data.shape[-1]//2):
                                dx, dy = data.shape[-1]//2 - ww_max[1], data.shape[-2]//2 - ww_max[0]
                                shifts[-1][0] += dx
                                shifts[-1][1] += dy
                                data[k] = np.roll(np.roll(data[k], dx, axis=1), dy, axis=0)
                                erro[k] = np.roll(np.roll(erro[k], dx, axis=1), dy, axis=0)
                        xoffset = 0.  # arcsec
                        yoffset = 0.  # arcsec
                        crpix1 = data.shape[-1]//2 + 1  # 1-indexed
                        crpix2 = data.shape[-2]//2 + 1  # 1-indexed

                # TA data.
                if j in ww_sci_ta or j in ww_ref_ta:
                    for k in range(data.shape[0]):

                        # Center TA frames on the nearest pixel center. This
                        # pixel center is not necessarily the image center,
                        # which is why a subsequent integer pixel recentering
                        # is required.
                        p0 = np.array([0., 0.])
                        pp = minimize(ut.recenterlsq,
                                      p0,
                                      args=(data[k], method, kwargs))['x']
                        shifts += [np.array([pp[0], pp[1]])]
                        maskoffs_temp += [np.array([0., 0.])]
                        data[k] = ut.imshift(data[k], [shifts[k][0], shifts[k][1]], method=method, kwargs=kwargs)
                        erro[k] = ut.imshift(erro[k], [shifts[k][0], shifts[k][1]], method=method, kwargs=kwargs)

                        # Recenter TA frames to integer pixel precision by
                        # rolling the image.
                        ww_max = np.unravel_index(np.argmax(data[k]), data[k].shape)
                        if ww_max != (data.shape[-2]//2, data.shape[-1]//2):
                            dx, dy = data.shape[-1]//2 - ww_max[1], data.shape[-2]//2 - ww_max[0]
                            shifts[-1][0] += dx
                            shifts[-1][1] += dy
                            data[k] = np.roll(np.roll(data[k], dx, axis=1), dy, axis=0)
                            erro[k] = np.roll(np.roll(erro[k], dx, axis=1), dy, axis=0)
                    xoffset = 0.  # arcsec
                    yoffset = 0.  # arcsec
                    crpix1 = data.shape[-1]//2 + 1  # 1-indexed
                    crpix2 = data.shape[-2]//2 + 1  # 1-indexed
                shifts = np.array(shifts)
                shifts_all += [shifts]
                maskoffs_temp = np.array(maskoffs_temp)
                if imshifts is not None:
                    imshifts += shifts
                else:
                    imshifts = shifts
                if maskoffs is not None:
                    maskoffs += maskoffs_temp
                else:
                    maskoffs = maskoffs_temp

                # Compute shift distances.
                dist = np.sqrt(np.sum(shifts[:, :2]**2, axis=1))  # pix
                dist *= self.database.obs[key]['PIXSCALE'][j] * 1000  # mas
                head, tail = os.path.split(self.database.obs[key]['FITSFILE'][j])
                log.info('  --> Recenter frames: ' + tail)
                log.info('  --> Recenter frames: median required shift = %.2f mas' % np.median(dist))

                # Write FITS file and PSF mask.
                head_pri['XOFFSET'] = xoffset #arcsec
                head_pri['YOFFSET'] = yoffset #arcsec
                head_sci['CRPIX1'] = crpix1
                head_sci['CRPIX2'] = crpix2
                fitsfile = ut.write_obs(fitsfile, output_dir, data, erro, pxdq, head_pri, head_sci, is2d, imshifts, maskoffs)
                maskfile = ut.write_msk(maskfile, mask, fitsfile)

                # Update spaceKLIP database.
                self.database.update_obs(key, j, fitsfile, maskfile, xoffset=xoffset, yoffset=yoffset, crpix1=crpix1, crpix2=crpix2)

        pass

    @plt.style.context('spaceKLIP.sk_style')
    def find_nircam_centers(self,
                            data0,
                            key,
                            j,
                            spectral_type='G2V',
                            shft_exp=1,
                            date=None,
                            output_dir=None,
                            fov_pix=65,
                            oversample=2,
                            use_coeff=False,
                            highpass=False,
                            save_figures=True):
        """
        Find the star position behind the coronagraphic mask using a WebbPSF
        model.

        Parameters
        ----------
        data0 : list
            List of frame for which the star position shall be determined.
        key : str
            Database key of the observation containing the first frame in data0.
        j : int
            Database index of the observation containing the first frame in data0.
        spectral_type : str, optional
            Host star spectral type for the WebbPSF model used to determine the
            star position behind the coronagraphic mask. The default is 'G2V'.
        shft_exp : float, optional
            Take image to the given power before cross correlating for shifts, default is 1.
        date : str, optional
            Observation date in the format 'YYYY-MM-DDTHH:MM:SS.MMM'. The
            default is None.
        output_dir : path, optional
            Path of the directory where the data products shall be saved. The
            default is None.
        oversample : int, optional
            Factor by which the WebbPSF model shall be oversampled. The
            default is 2.
        use_coeff : bool, optional
            Use pre-computed coefficients to generate the WebbPSF model. The
            default is False.
        save_figures : bool, optional
            Save the plots in a PDF?

        Returns
        -------
        xc : float
            Star x-position (pix, 0-indexed).
        yc : float
            Star y-position (pix, 0-indexed).
        xshift : float
            X-shift between star and coronagraphic mask position (pix).
        yshift : float
            Y-shift between star and coronagraphic mask position (pix).

        """

        # Generate host star spectrum.
        spectrum = webbpsf_ext.stellar_spectrum(spectral_type)

        # Get true mask center.
        crpix1 = self.database.obs[key]['CRPIX1'][j] - 1  # 0-indexed
        crpix2 = self.database.obs[key]['CRPIX2'][j] - 1  # 0-indexed

        # Initialize JWST_PSF object. Use odd image size so that PSF is
        # centered in pixel center.
        log.info('  --> Recenter frames: generating WebbPSF image for absolute centering (this might take a while)')
        FILTER = self.database.obs[key]['FILTER'][j]
        APERNAME = self.database.obs[key]['APERNAME'][j]
        kwargs = {
            'fov_pix': fov_pix,
            'oversample': oversample,
            'date': date,
            'use_coeff': use_coeff,
            'sp': spectrum
        }
        psf = JWST_PSF(APERNAME, FILTER, **kwargs)

        # Get SIAF reference pixel position.
        apsiaf = psf.inst_on.siaf_ap
        xsciref, ysciref = (apsiaf.XSciRef, apsiaf.YSciRef)

        # Generate model PSF. Apply offset between SIAF reference pixel
        # position and true mask center.
        xoff = (crpix1 + 1) - xsciref
        yoff = (crpix2 + 1) - ysciref
        model_psf = psf.gen_psf_idl((0, 0), coord_frame='idl', return_oversample=False, quick=True)
        if not isinstance(highpass, bool):
            highpass = float(highpass)
            fourier_sigma_size = (model_psf.shape[0] / highpass) / (2. * np.sqrt(2. * np.log(2.)))
            model_psf = parallelized.high_pass_filter_imgs(np.array([model_psf]), numthreads=None, filtersize=fourier_sigma_size)[0]
        else:
            if highpass:
                raise NotImplementedError()
        if not np.isnan(self.database.obs[key]['BLURFWHM'][j]):
            gauss_sigma = self.database.obs[key]['BLURFWHM'][j] / np.sqrt(8. * np.log(2.))
            model_psf = gaussian_filter(model_psf, gauss_sigma)

        shift_list=[]
        count=0

        for data in data0:
            # Get transmission mask.
            yi, xi = np.indices(data.shape)
            xidl, yidl = apsiaf.sci_to_idl(xi + 1 - xoff, yi + 1 - yoff)
            mask = psf.inst_on.gen_mask_transmission_map((xidl, yidl), 'idl')

            # Determine relative shift between data and model PSF. Iterate 3 times
            # to improve precision.
            xc, yc = (crpix1, crpix2)
            for i in range(3):

                # Crop data and transmission mask.
                datasub, xsub_indarr, ysub_indarr = ut.crop_image(image=data,
                                                                  xycen=(xc, yc),
                                                                  npix=fov_pix,
                                                                  return_indices=True)
                masksub = ut.crop_image(image=mask,
                                        xycen=(xc, yc),
                                        npix=fov_pix)

                if shft_exp == 1:
                    img1 = datasub* masksub
                    img2 = model_psf* masksub
                else:
                    img1 = np.power(np.abs(datasub), shft_exp)* masksub
                    img2 = np.power(np.abs(model_psf), shft_exp) * masksub

                # Determine relative shift between data and model PSF.
                shift, error, phasediff = phase_cross_correlation(img1,
                                                                  img2,
                                                                  upsample_factor=1000,
                                                                  normalization=None)
                yshift, xshift = shift

                # Update star position.
                xc = np.mean(xsub_indarr) + xshift
                yc = np.mean(ysub_indarr) + yshift
            xshift, yshift = (xc - crpix1, yc - crpix2)
            shift_list.append([xshift, yshift])
            log.info('  --> Recenter frames: star offset between frame %i and coronagraph center (dx, dy) = (%.3f, %.3f) pix' % (count,xshift, yshift))
            count+=1

        median_xshift, median_yshift = np.median(np.array(shift_list),axis=0)
        std_xshift, std_yshift = np.std(np.array(shift_list),axis=0)
        log.info( '  --> Recenter frames: median star offset from coronagraph center (dx, dy) = (%.3f, %.3f) pix' % (median_xshift, median_yshift))
        log.info( '  --> Recenter frames: std for the star offset from coronagraph center (dx, dy) = (%.3f, %.3f) pix' % (std_xshift, std_yshift))

        # Plot data, model PSF, and scene overview.
        if output_dir is not None:
            fig, ax = plt.subplots(1, 3, figsize=(3 * 6.4, 1 * 4.8))
            ax[0].imshow(datasub, origin='lower', cmap='Reds')
            ax[0].contourf(masksub, levels=[0.00, 0.25, 0.50, 0.75], cmap='Greys_r', vmin=0., vmax=2., alpha=0.5)
            ax[0].set_title('1. SCI frame & transmission mask')
            ax[1].imshow(model_psf, origin='lower', cmap='Reds')
            ax[1].contourf(masksub, levels=[0.00, 0.25, 0.50, 0.75], cmap='Greys_r', vmin=0., vmax=2., alpha=0.5)
            ax[1].set_title('Model PSF & transmission mask')
            ax[2].scatter((xsciref), (ysciref), marker='+', color='black', label='SIAF reference point')
            ax[2].scatter((crpix1 + 1), (crpix2 + 1), marker='x', color='skyblue', label='True mask center')
            ax[2].scatter((xc + 1), (yc + 1), marker='*', color='red', label='Computed star position')
            ax[2].set_aspect('equal')
            xlim = ax[2].get_xlim()
            ylim = ax[2].get_ylim()
            xrng = xlim[1]-xlim[0]
            yrng = ylim[1]-ylim[0]
            if xrng > yrng:
                ax[2].set_xlim(np.mean(xlim) - xrng, np.mean(xlim) + xrng)
                ax[2].set_ylim(np.mean(ylim) - xrng, np.mean(ylim) + xrng)
            else:
                ax[2].set_xlim(np.mean(xlim) - yrng, np.mean(xlim) + yrng)
                ax[2].set_ylim(np.mean(ylim) - yrng, np.mean(ylim) + yrng)
            ax[2].set_xlabel('x-position [pix]')
            ax[2].set_ylabel('y-position [pix]')
            ax[2].legend(loc='upper right', fontsize=12)
            ax[2].set_title('Scene overview (1-indexed)')
            plt.tight_layout()
            if save_figures:
                output_file = os.path.split(self.database.obs[key]['FITSFILE'][j])[1]
                output_file = output_file.replace('.fits', '.pdf')
                output_file = os.path.join(output_dir, output_file)
                plt.savefig(output_file)
                log.info(f" Plot saved in {output_file}")
            plt.show()
            plt.close(fig)


        # Return star position.
        return xc, yc, median_xshift, median_yshift

    @plt.style.context('spaceKLIP.sk_style')
    def align_frames(self,
                     method='fourier',
                     align_algo='leastsq',
                     mask_override=None,
                     msk_shp=8,
                     shft_exp=1,
                     align_to_file=None,
                     scale_prior=False,
                     kwargs={},
                     subdir='aligned',
                     save_figures=True):
        """
        Align all SCI and REF frames to the first SCI frame.

        Parameters
        ----------
        method : 'fourier' or 'spline' (not recommended), optional
            Method for shifting the frames. The default is 'fourier'.
        align_algo : 'leastsq' or 'header'
            Algorithm to determine the alignment offsets. Default is 'leastsq',
            'header' assumes perfect header offsets.
        mask_override : str, optional
            Mask some pixels when cross correlating for shifts
        msk_shp : int, optional
            Shape (height or radius, or [inner radius, outer radius]) for custom mask invoked by "mask_override"
        shft_exp : float, optional
            Take image to the given power before cross correlating for shifts, default is 1. For instance, 1/2 helps align nircam bar/narrow data (or other data with weird speckles)
        align_to_file : str, optional
            Path to FITS file to which all images shall be aligned. Needs to be
            a file with the same observational setup as all concatenations in
            the spaceKLIP database. Hence, this can only be applied to one
            observational setup at a time. The default is None.
        scale_prior : bool, optional
            If True, tries to find a better prior for the scale factor instead
            of simply using 1. The default is False.
        kwargs : dict, optional
            Keyword arguments for the scipy.ndimage.shift routine. The default
            is {}.
        subdir : str, optional
            Name of the directory where the data products shall be saved. The
            default is 'aligned'.
        save_figures : bool, optional
            Save the plots in a PDF?

        Returns
        -------
        None.

        """

        # Set output directory.
        output_dir = os.path.join(self.database.output_dir, subdir)
        if not os.path.exists(output_dir):
            os.makedirs(output_dir)

        # useful masks for computing shifts:
        def create_annulus_mask(h, w, center=None, radius=None):

            if center is None: # use the middle of the image
                center = (int(w/2), int(h/2))
            if radius is None: # use the smallest distance between the center and image walls
                radius = min(center[0], center[1], w-center[0], h-center[1])

            Y, X = np.ogrid[:h, :w]
            dist_from_center = np.sqrt((X - center[0])**2 + (Y-center[1])**2)

            mask = (dist_from_center <= radius[0]) | (dist_from_center >= radius[1])
            return mask
        def create_circular_mask(h, w, center=None, radius=None):

            if center is None: # use the middle of the image
                center = (int(w/2), int(h/2))
            if radius is None: # use the smallest distance between the center and image walls
                radius = min(center[0], center[1], w-center[0], h-center[1])

            Y, X = np.ogrid[:h, :w]
            dist_from_center = np.sqrt((X - center[0])**2 + (Y-center[1])**2)

            mask = dist_from_center <= radius
            return mask

        def create_rec_mask(h, w, center=None, z=None):
            if center is None: # use the middle of the image
                center = (int(w/2), int(h/2))
            if z is None:
                z = h//4

            mask = np.zeros((h,w), dtype=bool)
            mask[center[1]-z:center[1]+z,:] = True

            return mask

        # Loop through concatenations.
        database_temp = deepcopy(self.database.obs)
        for i, key in enumerate(self.database.obs.keys()):
            log.info('--> Concatenation ' + key)

            # Find science and reference files.
            ww_sci = np.where(self.database.obs[key]['TYPE'] == 'SCI')[0]
            if len(ww_sci) == 0:
                raise UserWarning('Could not find any science files')
            ww_ref = np.where(self.database.obs[key]['TYPE'] == 'REF')[0]
            ww_all = np.append(ww_sci, ww_ref)

            # Loop through FITS files.
            if align_to_file is not None:
                try:
                    ref_image = pyfits.getdata(align_to_file, 'SCI')
                except:
                    ref_image = pyfits.getdata(align_to_file, 0)
                if ref_image.ndim == 3:
                    ref_image = np.nanmedian(ref_image, axis=0)
            shifts_all = []
            for j in ww_all:

                # Read FITS file and PSF mask.
                fitsfile = self.database.obs[key]['FITSFILE'][j]
                data, erro, pxdq, head_pri, head_sci, is2d, imshifts, maskoffs = ut.read_obs(fitsfile)
                maskfile = self.database.obs[key]['MASKFILE'][j]
                mask = ut.read_msk(maskfile)
                if mask_override is not None:
                    if mask_override == 'ann':
                        mask_circ = create_annulus_mask(data[0].shape[0], data[0].shape[1], radius=msk_shp)
                    elif mask_override == 'circ':
                        mask_circ = create_circular_mask(data[0].shape[0],data[0].shape[1], radius=msk_shp)
                    elif mask_override == 'rec':
                        mask_circ = create_rec_mask(data[0].shape[0],data[0].shape[1], z=msk_shp)
                    else:
                        raise ValueError('There are `circ` and `rec` custom masks available')
                    mask_temp = data[0].copy()
                    mask_temp[~mask_circ] = 1
                    mask_temp[mask_circ] = 0
                elif mask is None:
                    mask_temp = np.ones_like(data[0])
                else:
                    mask_temp = mask.copy()
                
                # Align frames.
                head, tail = os.path.split(fitsfile)
                log.info('  --> Align frames: ' + tail)
                if np.sum(np.isnan(data)) != 0:
                    raise UserWarning('Please replace nan pixels before attempting to align frames')
                shifts = []
                for k in range(data.shape[0]):

                    # Take the first science frame as reference frame.
                    if j == ww_sci[0] and k == 0:
                        if align_to_file is None:
                            ref_image = data[k].copy()
                        pp = np.array([0., 0., 1.])
                        xoffset = self.database.obs[key]['XOFFSET'][j] #arcsec
                        yoffset = self.database.obs[key]['YOFFSET'][j] #arcsec
                        crpix1 = self.database.obs[key]['CRPIX1'][j] #pixels
                        crpix2 = self.database.obs[key]['CRPIX2'][j] #pixels
                        pxsc = self.database.obs[key]['PIXSCALE'][j] #arcsec

                    # Align all other SCI and REF frames to the first science
                    # frame.
                    if align_to_file is not None or j != ww_sci[0] or k != 0:
                        # Calculate shifts relative to first frame, work in pixels
                        xfirst = crpix1 + (xoffset/pxsc)
                        xoff_curr_pix = self.database.obs[key]['XOFFSET'][j]/self.database.obs[key]['PIXSCALE'][j]
                        xcurrent = self.database.obs[key]['CRPIX1'][j] + xoff_curr_pix
                        xshift = xfirst - xcurrent

                        yfirst = crpix2 + (yoffset/pxsc)
                        yoff_curr_pix = self.database.obs[key]['YOFFSET'][j]/self.database.obs[key]['PIXSCALE'][j]
                        ycurrent = self.database.obs[key]['CRPIX2'][j] + yoff_curr_pix
                        yshift = yfirst - ycurrent

                        if scale_prior:
                            ww = mask < 0.5
                            sh = mask.shape
                            bw = 100
                            ww[:bw, :] = 0.
                            ww[:, :bw] = 0.
                            ww[sh[0] - bw:, :] = 0.
                            ww[:, sh[1] - bw:] = 0.
                            # plt.imshow(ww, origin='lower')
                            # plt.show()
                            scale = np.nanmedian(np.true_divide(ref_image, data[k])[ww])
                            if shft_exp != 1:
                                scale = np.power(np.abs(scale), shft_exp)
                            p0 = np.array([xshift, yshift, scale])
                        else:
                            p0 = np.array([xshift, yshift, 1.])

                        # Fix for weird numerical behaviour if shifts are small
                        # but not exactly zero.
                        if (np.abs(xshift) < 1e-3) and (np.abs(yshift) < 1e-3):
                            p0 = np.array([0., 0., p0[-1]])
                        if align_algo == 'leastsq':
                            if shft_exp != 1:
                                args = (np.power(np.abs(data[k]), shft_exp), np.power(np.abs(ref_image), shft_exp), mask_temp, method, kwargs)
                            else:
                                args = (data[k], ref_image, mask_temp, method, kwargs)
                            # Use header values to initiate least squares fit
                            pp = leastsq(ut.alignlsq,
                                         p0,
                                         args=args)[0]
                        elif align_algo == 'header':
                            # Just assume the header values are correct
                            pp = p0

                    # Append shifts to array and apply shift to image
                    # using defined method.
                    shifts += [np.array([pp[0], pp[1], pp[2]])]
                    if align_to_file is not None or j != ww_sci[0] or k != 0:
                        data[k] = ut.imshift(data[k], [shifts[k][0], shifts[k][1]], method=method, kwargs=kwargs)
                        erro[k] = ut.imshift(erro[k], [shifts[k][0], shifts[k][1]], method=method, kwargs=kwargs)
                shifts = np.array(shifts)
                if mask is not None:
                    if align_to_file is not None or j != ww_sci[0]:
                        temp = np.median(shifts, axis=0)
                        mask = spline_shift(mask, [temp[1], temp[0]], order=0, mode='constant', cval=np.nanmedian(mask))
                shifts_all += [shifts]
                if imshifts is not None:
                    imshifts += shifts[:, :-1]
                else:
                    imshifts = shifts[:, :-1]
                if maskoffs is not None:
                    maskoffs -= shifts[:, :-1]
                else:
                    maskoffs = -shifts[:, :-1]

                # Compute shift distances.
                dist = np.sqrt(np.sum(shifts[:, :2]**2, axis=1))  # pix
                dist *= self.database.obs[key]['PIXSCALE'][j]*1000  # mas
                if j == ww_sci[0]:
                    dist = dist[1:]
                log.info('  --> Align frames: median required shift = %.2f mas' % np.median(dist))
                if self.database.obs[key]['TELESCOP'][j] == 'JWST':
                    ww = (dist < 1e-5) | (dist > 100.)
                else:
                    ww = (dist < 1e-5)
                if np.sum(ww) != 0:
                    if j == ww_sci[0]:
                        ww = np.append(np.array([False]), ww)
                    ww = np.where(ww == True)[0]
                    if align_algo != 'header':
                        log.warning('  --> The following frames might not be properly aligned: '+str(ww))

                # Write FITS file and PSF mask.
                head_pri['XOFFSET'] = xoffset #arcseconds
                head_pri['YOFFSET'] = yoffset #arcseconds
                head_sci['CRPIX1'] = crpix1
                head_sci['CRPIX2'] = crpix2
                fitsfile = ut.write_obs(fitsfile, output_dir, data, erro, pxdq, head_pri, head_sci, is2d, imshifts, maskoffs)
                maskfile = ut.write_msk(maskfile, mask, fitsfile)

                # Update spaceKLIP database.
                self.database.update_obs(key, j, fitsfile, maskfile, xoffset=xoffset, yoffset=yoffset, crpix1=crpix1, crpix2=crpix2)

            # Plot science frame alignment.
            colors = plt.rcParams['axes.prop_cycle'].by_key()['color']
            fig = plt.figure(figsize=(6.4, 4.8))
            ax = plt.gca()
            for index, j in enumerate(ww_sci):
                ax.scatter(shifts_all[index][:, 0] * self.database.obs[key]['PIXSCALE'][j] * 1000, 
                           shifts_all[index][:, 1] * self.database.obs[key]['PIXSCALE'][j] * 1000,
                           s=5, color=colors[index%len(colors)], marker='o',
                           label='PA = %.0f deg' % self.database.obs[key]['ROLL_REF'][j])
            ax.axhline(0., color='gray', lw=1, zorder=-1)  # set zorder to ensure lines are drawn behind all the scatter points
            ax.axvline(0., color='gray', lw=1, zorder=-1)

            ax.set_aspect('equal')
            xlim = ax.get_xlim()
            ylim = ax.get_ylim()
            xrng = xlim[1]-xlim[0]
            yrng = ylim[1]-ylim[0]
            if xrng > yrng:
                ax.set_xlim(np.mean(xlim) - xrng, np.mean(xlim) + xrng)
                ax.set_ylim(np.mean(ylim) - xrng, np.mean(ylim) + xrng)
            else:
                ax.set_xlim(np.mean(xlim) - yrng, np.mean(xlim) + yrng)
                ax.set_ylim(np.mean(ylim) - yrng, np.mean(ylim) + yrng)
            ax.set_xlabel('x-shift [mas]')
            ax.set_ylabel('y-shift [mas]')
            ax.legend(loc='upper right')
            ax.set_title(f'Science frame alignment\nfor {self.database.obs[key]["TARGPROP"][ww_sci[0]]}, {self.database.obs[key]["FILTER"][ww_sci[0]]}')
            if save_figures:
                output_file = os.path.join(output_dir, key + '_align_sci.pdf')
                plt.savefig(output_file)
                log.info(f" Plot saved in {output_file}")
            plt.show()
            plt.close(fig)
            
            # Plot reference frame alignment.
            if len(ww_ref) > 0:
                colors = plt.rcParams['axes.prop_cycle'].by_key()['color']
                fig = plt.figure(figsize=(6.4, 4.8))
                ax = plt.gca()
                seen = []
                reps = []
                syms = ['o', 'v', '^', '<', '>'] * (1 + len(ww_ref) // 5)
                add = len(ww_sci)
                for index, j in enumerate(ww_ref):
                    this = '%.3f_%.3f' % (database_temp[key]['XOFFSET'][j], database_temp[key]['YOFFSET'][j])
                    if this not in seen:
                        ax.scatter(shifts_all[index + add][:, 0] * self.database.obs[key]['PIXSCALE'][j] * 1000, 
                                   shifts_all[index + add][:, 1] * self.database.obs[key]['PIXSCALE'][j] * 1000, 
                                   s=5, color=colors[len(seen)%len(colors)], marker=syms[0], 
                                   label='dither %.0f' % (len(seen) + 1))
                        ax.hlines((-database_temp[key]['YOFFSET'][j] + yoffset) * 1000, 
                                  (-database_temp[key]['XOFFSET'][j] + xoffset) * 1000 - 4., 
                                  (-database_temp[key]['XOFFSET'][j] + xoffset) * 1000 + 4.,
                                  color=colors[len(seen)%len(colors)], lw=1)
                        ax.vlines((-database_temp[key]['XOFFSET'][j] + xoffset) * 1000, 
                                  (-database_temp[key]['YOFFSET'][j] + yoffset) * 1000 - 4., 
                                  (-database_temp[key]['YOFFSET'][j] + yoffset) * 1000 + 4., 
                                  color=colors[len(seen)%len(colors)], lw=1)
                        seen += [this]
                        reps += [1]
                    else:
                        ww = np.where(np.array(seen) == this)[0][0]
                        ax.scatter(shifts_all[index + add][:, 0] * self.database.obs[key]['PIXSCALE'][j] * 1000, 
                                   shifts_all[index + add][:, 1] * self.database.obs[key]['PIXSCALE'][j] * 1000, 
                                   s=5, color=colors[ww%len(colors)], marker=syms[reps[ww]])
                        reps[ww] += 1
                ax.set_aspect('equal')
                xlim = ax.get_xlim()
                ylim = ax.get_ylim()
                xrng = xlim[1]-xlim[0]
                yrng = ylim[1]-ylim[0]
                if xrng > yrng:
                    ax.set_xlim(np.mean(xlim) - xrng, np.mean(xlim) + xrng)
                    ax.set_ylim(np.mean(ylim) - xrng, np.mean(ylim) + xrng)
                else:
                    ax.set_xlim(np.mean(xlim) - yrng, np.mean(xlim) + yrng)
                    ax.set_ylim(np.mean(ylim) - yrng, np.mean(ylim) + yrng)
                ax.set_xlabel('x-shift [mas]')
                ax.set_ylabel('y-shift [mas]')
                ax.legend(loc='upper right', fontsize='small')
                ax.set_title(f'Reference frame alignment\n showing {len(ww_ref)} PSF refs for {self.database.obs[key]["FILTER"][ww_ref[0]]}')
                if save_figures:
                    output_file = os.path.join(output_dir, key + '_align_ref.pdf')
                    plt.savefig(output_file)
                    log.info(f" Plot saved in {output_file}")
                plt.show()
                plt.close(fig)
                
    @plt.style.context('spaceKLIP.sk_style')
    def subtract_nircam_coron_background(self,
                                        subdir='bgsub',
                                        mask_snr_threshold=2,
                                        r_excl_nfwhm=40,
                                        q_clip=5.,
                                        align_wrapped=True,
                                        include_global_offset=True,
                                        include_stellar_psf_component=True,
                                        generate_plot=True,
                                        save_model=False,
                                        use_jbt_background=False,
                                        bgmodel_dir=None, 
                                        background_sb={},
                                        restrict_to=None):
        """
        Fits and subtracts the astrophysical background in NIRCam coronagraphic
        data following the procedure described in Lawson et al. (2024).
        
        Note: This step should only be applied to data that has already been
        aligned. Otherwise, it will crash.
        
        For SW filters using a LW coronagraph, the field of view excludes the
        neutral density squares. In this case, the astrophysical background and
        the artificial background offset that we fit are fully degenerate in
        the regions we consider (away from the coronagraph). Since SW
        backgrounds should be low anyway, the default is to assume an
        astrophysical background of zero here. Alternatively, the JWST
        Backgrounds Tool can be used to estimate the background for affected
        data instead (if use_jbt_background=True and the JWST Backgrounds Tool
        is installed).

        Parameters
        ----------
        subdir : str, optional
            Name of the sub-directory where the data products will be saved.
            The default is 'bgsub'.
        mask_snr_threshold : float, optional
            SNR threshold for features to be masked during fitting of the
            background. SNR is estimated using the ERR FITS extension. The
            default is 2.
        r_excl_nfwhm : float, optional
            Radius (in units of the effective PSF FWHM) of the region around
            the star to exclude from the fit. The default is 50.
        q_clip : float, optional
            After computing BG model residuals, exclude q_clip% of pixels from
            both ends of the residual distribution before computing chisq. This
            is intended to avoid over-/under-estimation of the background due
            to unmasked sources or artifacts. Default is 5.
        align_wrapped : bool, optional 
            Whether input data were aligned using a Fourier shift without
            padding first (such that values wrapped at the edges). Default is
            True.
        include_global_offset : bool, optional
            Whether to fit a uniform background offset along with the
            astrophysical background model. This corrects for offsets induced
            by ramp fitting or use of the median subtraction step. Default is
            True.
        include_stellar_psf_component : bool, optional
            Whether to include a stellar PSF model component when optimizing
            the background model. Default is True.
        generate_plot : bool, optional 
            Whether to generate a plot showing the data before and after
            subtraction along with the model and masked residuals. Default is
            True.
        save_model : bool, optional
            Whether to save the optimized background model. Default is False.
        use_jbt_background : bool, optional
            Whether to use the JWST Backgrounds Tool to estimate the background
            surface brightness for data without coverage of ND squares.
            Requires that jwst_backgrounds is installed. Default is False.
        bgmodel_dir : str, optional
            Path to the directory containing the normalized background model
            component FITS files to use (or to which they should be
            downloaded). If None, uses spaceKLIP/resources/nircam_bg_models/.
            Default is None.
        background_sb : dict, optional
            A dictionary of fixed background surface brightness (SB) values (in
            the same units as the data) to adopt for any included concatenation
            keys. For each key in database.obs, if background_sb[key] is None
            or if the key is not in background_sb, the background SB will be
            fit for all observations of that concatenation if possible.
            Otherwise, background_sb[key] should be an array-like of float or
            None having the same length as database.obs[key]. If
            background_sb[key][j] is None, the jth frame's background SB will
            be fit, otherwise it will be fixed to the value
            background_sb[key][j]. Default is {}.
        restrict_to : str or None, optional
            Restrict the background subtraction to a specific key in the
            database. Default is None.
        """

        def get_jbt_background_est(t, ra, dec, wavelength):
            """
            Uses the JWST Backgrounds tool to estimate the background surface
            brightness at a given time, position, and wavelength. 
            """
            from jwst_backgrounds import jbt
            from astropy.time import Time
            tobs = Time(t, format='mjd')
            bkg = jbt.background(ra, dec, wavelength)
            calendar = bkg.bkg_data['calendar']
            tobs0 = Time(f'{tobs.datetime.year}-01-01T00:00:00')
            thisday = int(np.round((tobs.mjd-tobs0.mjd)+1))
            Fbg = bkg.bathtub['total_thiswave'][np.where(thisday == calendar)[0][0]]
            return Fbg
        
        def background_objective(p, im, bg0, psf0, optmask, q=5):
            """
            Objective function for fitting the multi-component background model
            using LMFit.
            """
            fbg, bg_offset, fpsf = [p[key] for key in p]
            res = (im - fbg*bg0 - bg_offset - fpsf*psf0)[optmask]
            low, upp = np.nanpercentile(res, [q, 100.-q])
            return np.abs(res[(res >= low) & (res <= upp)])
    
        def get_stellar_model_path(key, bgmodel_dir):
            """
            Searches for the correct stellar model component on disk and
            fetches from an online repository if needed. Returns the path to
            the FITS file.
            """
            psffile = f'{bgmodel_dir}{key}_psf0.fits'
            if not os.path.exists(psffile):
                with fits.open(f'https://github.com/kdlawson/nircam_bgsub_go4050/raw/main/nominal_bgmodels/{key}_psf0.fits') as hdul:
                    hdul.writeto(psffile)
            return psffile

        def get_background_model_path(key, bgmodel_dir):
            """
            Searches for the correct background model component on disk and
            fetches from an online repository if needed. Returns the path to
            the FITS file.
            """
            bgfile = f'{bgmodel_dir}{key}_background0.fits'
            if not os.path.exists(bgfile):
                with fits.open(f'https://github.com/kdlawson/nircam_bgsub_go4050/raw/main/nominal_bgmodels/{key}_background0.fits') as hdul:
                    hdul.writeto(bgfile)
            return bgfile

        output_dir = os.path.join(self.database.output_dir, subdir+'/')
        if not os.path.isdir(output_dir):
            os.makedirs(output_dir)
            
        if bgmodel_dir is None:
            bgmodel_dir = os.path.join(os.path.split(os.path.abspath(__file__))[0], 'resources/nircam_bg_models/')
        if not os.path.exists(bgmodel_dir):
            os.makedirs(bgmodel_dir)

        # Copy input SB dictionary so we can fill out / change values as needed.
        bg_sb_dict = background_sb.copy()

        for key in self.database.obs:
            if ((restrict_to is not None) and (restrict_to not in key)) or not np.any(np.isin(self.database.obs[key]['TYPE'], ['SCI', 'REF'])):
                continue

            log.info('--> Concatenation ' + key)

            # Fill out dictionary of SB values, replacing None with a fixed value where fitting is not possible (SW filters with LW coronagraphs).
            if (key not in bg_sb_dict) or (bg_sb_dict[key] is None):
                bg_sb_dict[key] = np.repeat(None, len(self.database.obs[key]))
            for j,entry in enumerate(self.database.obs[key]):
                if (entry['DETECTOR'] == 'NRCA2') and (entry['CORONMSK'] in ['MASK335R', 'MASK430R', 'MASKLWB']) and (entry['SUBARRAY'] != 'FULL') and (bg_sb_dict[key][j] is None): 
                    if use_jbt_background:
                        try:
                            bg_sb_dict[key][j] = get_jbt_background_est(entry['EXPSTART'], entry['TARG_RA'], entry['TARG_DEC'], entry['CWAVEL'])
                        except ModuleNotFoundError:
                            raise ModuleNotFoundError("""
                            JBT background estimation requires
                            the jwst_backgrounds package. Either
                            install jwst_backgrounds or rerun
                            with use_jbt_background=False.
                            """)
                    else:
                        bg_sb_dict[key][j] = 0.

            db_tab = self.database.obs[key]

            fwhm = db_tab['CWAVEL'][0] * 1e-6 / 5.2 * 180. / np.pi * 3600. / db_tab['PIXSCALE'][0]
            blur_fwhm = db_tab['BLURFWHM'][0]
            if np.isfinite(blur_fwhm):
                blur_sigma = blur_fwhm/np.sqrt(8.*np.log(2.))
            else:
                blur_sigma = None

            # Load the normalized stellar PSF model component
            if include_stellar_psf_component:
                psffile = get_stellar_model_path(key, bgmodel_dir=bgmodel_dir)
                with fits.open(psffile) as hdul:
                    psf0_osamp, hpsf0 = hdul['OVERSAMP'].data, hdul['OVERSAMP'].header
                osamp = hpsf0['OSAMP']
                c_psf0_osamp = np.array([hpsf0['CRPIX1'], hpsf0['CRPIX2']])-1
                if blur_sigma is not None:
                    psf0_osamp = gaussian_filter(psf0_osamp, blur_sigma*osamp)

            # Load the normalized BG model component
            if not np.all(bg_sb_dict[key] == 0):
                bgfile = get_background_model_path(key, bgmodel_dir=bgmodel_dir)
                with fits.open(bgfile) as hdul:
                    bg0_osamp, hbg0 = hdul['OVERSAMP'].data, hdul['OVERSAMP'].header
                c_coron_bg0 = np.array([hbg0['CRPIX1'], hbg0['CRPIX2']])-1
                osamp = hbg0['OSAMP']
                # Apply any blurring used for the data:
                if blur_sigma is not None:
                    bg0_osamp = gaussian_filter(bg0_osamp, blur_sigma*osamp)

            files = db_tab['FITSFILE']

            c_star = np.array([db_tab['CRPIX1'][0], db_tab['CRPIX2'][0]])-1

            h1 = fits.getheader(files[0], ext=1)
            ny, nx = h1['NAXIS2'], h1['NAXIS1']

            rmap = np.sqrt((np.arange(0, nx, dtype=np.float32)-c_star[0])**2 + (np.arange(0, ny, dtype=np.float32)-c_star[1])[:, np.newaxis]**2)
            rmap_nfwhm = rmap/fwhm # Map of each pixel's distance from the location of the star in units of the effective PSF FWHM

            # With no alignment wrapping, the stellar PSF model should be the same for all frames, so we'll just set it up once outside the loop over files.
            if not align_wrapped:
                if include_stellar_psf_component:
                    c_star_osamp = c_star*osamp + 0.5*(osamp-1)
                    psf0_osamp_crop = webbpsf_ext.image_manip.crop_image(psf0_osamp, [ny*osamp, nx*osamp], 
                                                                        xyloc=c_psf0_osamp, delx=c_star_osamp[0]-(nx*osamp-1)/2.,
                                                                        dely=c_star_osamp[1]-(ny*osamp-1)/2.)
                    psf0_crop = webbpsf_ext.image_manip.frebin(psf0_osamp_crop, scale=1/osamp, total=False)
                else:
                    psf0_crop = np.zeros((ny,nx), dtype=np.float32)
                            
            for j,f in enumerate(files):
                if db_tab[j]['TYPE'] not in ['SCI', 'REF']:
                    continue

                head, tail = os.path.split(f)
                log.info('  --> NIRCam Background Subtraction: ' + tail)

                # Assume alignment and background differences between integrations are negligible, so we can use the higher SNR coadded exposure
                with fits.open(f) as hdul:
                    ints = hdul['SCI'].data
                    errs = hdul['ERR'].data
                    h1 = hdul['SCI'].header
                    mask_offset = np.nanmedian(hdul['MASKOFFS'].data, axis=0)
                    imshift = np.nanmedian(hdul['IMSHIFTS'].data, axis=0)

                if np.ndim(ints) == 3:
                    med = np.nanmedian(ints, axis=0)
                    nsample = np.sum(np.isfinite(ints), axis=0)
                    err = np.sqrt(np.nansum(errs**2, axis=0))/nsample
                else: # In case using coadded data saved with only two dims
                    med, err = ints, errs

                c_coron = c_star - mask_offset # post-alignment mask center position

                if align_wrapped:
                    if bg_sb_dict[key][j] == 0:
                        bg0_crop = np.zeros_like(med)
                    else:
                        c_coron_osamp_preshift = (c_coron-imshift)*osamp + 0.5*(osamp-1)
                        bg0_osamp_crop = webbpsf_ext.image_manip.crop_image(bg0_osamp, [ny*osamp, nx*osamp], 
                                                                            xyloc=c_coron_bg0, delx=c_coron_osamp_preshift[0]-(nx*osamp-1)/2.,
                                                                            dely=c_coron_osamp_preshift[1]-(ny*osamp-1)/2.)
                        bg0_osamp_crop = ut.imshift(bg0_osamp_crop, imshift*osamp, pad=False)
                        bg0_crop = webbpsf_ext.image_manip.frebin(bg0_osamp_crop, scale=1/osamp, total=False) # Downsample to detector resolution

                    if include_stellar_psf_component:
                        c_star_osamp_preshift = (c_star-imshift)*osamp + 0.5*(osamp-1)
                        psf0_osamp_crop = webbpsf_ext.image_manip.crop_image(psf0_osamp, [ny*osamp, nx*osamp], 
                                                                            xyloc=c_psf0_osamp, delx=c_star_osamp_preshift[0]-(nx*osamp-1)/2.,
                                                                            dely=c_star_osamp_preshift[1]-(ny*osamp-1)/2.)
                        psf0_osamp_crop = ut.imshift(psf0_osamp_crop, imshift*osamp, pad=False)
                        psf0_crop = webbpsf_ext.image_manip.frebin(psf0_osamp_crop, scale=1/osamp, total=False)
                    else:
                        psf0_crop = np.zeros_like(med)
                else:
                    if bg_sb_dict[key][j] == 0:
                        bg0_crop = np.zeros_like(med)
                    else:
                        c_coron_osamp = c_coron*osamp + 0.5*(osamp-1)
                        bg0_osamp_crop = webbpsf_ext.image_manip.crop_image(bg0_osamp, [ny*osamp, nx*osamp], 
                                                                            xyloc=c_coron_bg0, delx=c_coron_osamp[0]-(nx*osamp-1)/2.,
                                                                            dely=c_coron_osamp[1]-(ny*osamp-1)/2.)
                        bg0_crop = webbpsf_ext.image_manip.frebin(bg0_osamp_crop, scale=1/osamp, total=False) # Downsample to detector resolution

                if bg_sb_dict[key][j] is None:
                    fbg0 = 1
                    fbg_vary = True
                else:
                    fbg0 = bg_sb_dict[key][j]
                    fbg_vary = False

                optmask = rmap_nfwhm > r_excl_nfwhm
                snr = med/err # SNR estimate using FITS ERR extension 
                med_snr = np.nanmedian(snr[optmask]) # Median SNR in the nominal background area
                low_snr = snr <= (med_snr+mask_snr_threshold) # High SNR features are those more than mask_snr_threshold sigma above the approximate BG SNR
                optmask = optmask & low_snr

                bg_offset0 = 0
                fpsf0 = 1. if not include_stellar_psf_component else np.nansum((med-np.nanmedian(med[optmask])) * psf0_crop) / np.nansum((psf0_crop ** 2))

                # Prepare the lmfit Parameters object with default values and sensible bounds
                p = lmfit.Parameters()
                p.add('fbg', value=fbg0, min=0, max=np.inf, vary=fbg_vary)
                p.add('bg_offset', value=bg_offset0, min=-np.inf, max=0, vary=include_global_offset)
                p.add('fpsf', value=fpsf0, min=0, max=fpsf0*10, vary=include_stellar_psf_component)

                # Optimize the background model
                result = lmfit.minimize(background_objective, p, args=(med, bg0_crop, psf0_crop, optmask, q_clip), method='powell')
                pfin = result.params.valuesdict()
                logstr = ', '.join([f"{key}:{value:.3f}" for key, value in pfin.items()])
                log.info('  --> NIRCam Background Subtraction: ' + logstr)

                # Compute the final background model and stellar PSF component:
                bg = pfin['fbg']*bg0_crop + pfin['bg_offset']
                psf = psf0_crop*pfin['fpsf']

                f_out = output_dir+os.path.basename(os.path.normpath(f))

                with fits.open(f) as hdul:
                    hdul[1].data -= bg # Subtract the BG model from the original file
                    hdul.writeto(f_out, overwrite=True) # Save to disk in the output directory
                    if save_model:
                        f_model = f_out.replace('.fits', '_background_model.fits')
                        hdu1 = fits.ImageHDU(bg, name='BG')
                        hdul_model = fits.HDUList([hdul[0], hdu1])
                        if include_stellar_psf_component:
                            hdul_model.append(fits.ImageHDU(psf, name='STELLAR_PSF'))

                        # Add fit params to header
                        hdul_model[0].header.update(pfin) 

                        # Add all relevant settings to the header
                        hdul_model[0].header.update(dict(include_global_offset=include_global_offset,
                                                         mask_snr_threshold=mask_snr_threshold, r_excl_nfwhm=r_excl_nfwhm, q=q_clip,
                                                         include_stellar_psf_component=include_stellar_psf_component))
                        hdul_model.writeto(f_model, overwrite=True)
                        hdul_model.close()

                if generate_plot:
                    res = med - bg
                    res_psfsub = res - psf
                    low, upp = np.nanpercentile((res_psfsub)[optmask], [q_clip, 100.-q_clip])
                    res_inliers = np.where((res_psfsub >= low) & (res_psfsub <= upp) & optmask, res_psfsub, np.nan)
                    cmap = copy.copy(mpl.colormaps.get_cmap('RdBu_r'))
                    cmap.set_bad('white')
                    clim = np.array([-1,1])*np.nanpercentile(np.abs(med), 90)
                    plot_mask = np.isfinite(med)
                    plot_ims = np.where(plot_mask, [med, bg, res_inliers, med-bg], np.nan)
                    fig,axes = plt.subplots(1,4,figsize=(15,3.5), sharex=True, sharey=True)
                    labels = ['Data', 'BG Model', 'Masked Residuals', 'Data (BG-subtracted)']
                    norm = mpl.colors.Normalize(*clim)
                    for ind,ax in enumerate(axes):
                        ax.imshow(plot_ims[ind], norm=norm, interpolation='None', origin='lower', cmap=cmap)
                        ax.set_title(labels[ind], pad=10)
                    fig.tight_layout(w_pad=1.00)
                    fig.colorbar(mpl.cm.ScalarMappable(norm, cmap), ax=axes, pad=0.015, label='[MJy / Sr]')     
                    plt.savefig(output_dir+os.path.basename(os.path.normpath(f)).replace('.fits', '_background_model.pdf'), bbox_inches='tight')
                    plt.close(fig)

                mask_in = db_tab['MASKFILE'][j]
                mask = ut.read_msk(mask_in)
                mask_out = ut.write_msk(mask_in, mask, f_out)
                self.database.update_obs(key, j, f_out, mask_out)<|MERGE_RESOLUTION|>--- conflicted
+++ resolved
@@ -959,11 +959,6 @@
         dqarr_kwargs : dict, optional
             Keyword arguments for the 'dqarr' identification method. Available keywords are:
 
-<<<<<<< HEAD
-=======
-            - No current options
-
->>>>>>> 5119bac8
             The default is {}.
         sigclip_kwargs : dict, optional
             Keyword arguments for the 'sigclip' identification methods. Available keywords are:
