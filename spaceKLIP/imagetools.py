--- conflicted
+++ resolved
@@ -635,7 +635,6 @@
                 # Subtract background.
                 head, tail = os.path.split(fitsfile)
                 log.info('  --> Background subtraction: ' + tail)
-<<<<<<< HEAD
 
                 data_split = np.array_split(data, split_inds, axis=0)
                 erro_split = np.array_split(erro, split_inds, axis=0)
@@ -651,58 +650,6 @@
                     elif (not sci and ref_bg_data is not None) or (sci and sci_bg_data is None):
                         if sci and sci_bg_data is None:
                             log.warning('  --> Could not find science background, attempting to use reference background')
-=======
-                if sci and sci_bg_data is not None:
-                    
-                    # test = []
-                    # for k in np.logspace(-0.5, 0.5, 100):
-                    #     temp = data[0] - k * sci_bg_data
-                    #     test += [temp]
-                    # test = np.array(test)
-                    # hdu0 = fits.PrimaryHDU(test)
-                    # hdul = fits.HDUList([hdu0])
-                    # hdul.writeto(os.path.join(output_dir, tail[:-5] + '_test.fits'), output_verify='fix', overwrite=True)
-                    # hdul.close()
-                    
-                    data_split = np.array_split(data, nsplit, axis=0)
-                    erro_split = np.array_split(erro, nsplit, axis=0)
-                    pxdq_split = np.array_split(pxdq, nsplit, axis=0)
-                    for k in range(nsplit):
-                        data_split[k] = data_split[k] - sci_bg_data_split[k]
-                        erro_split[k] = np.sqrt(erro_split[k]**2 + sci_bg_erro_split[k]**2)
-                        pxdq_split[k][np.logical_not(pxdq_split[k] & 1 == 1) & (sci_bg_pxdq_split[k] != 0)] += 1
-                    data = np.concatenate(data_split, axis=0)
-                    erro = np.concatenate(erro_split, axis=0)
-                    pxdq = np.concatenate(pxdq_split, axis=0)
-                elif sci and sci_bg_data is None:
-                    log.warning('  --> Could not find science background, attempting to use reference background')
-                    data_split = np.array_split(data, nsplit, axis=0)
-                    erro_split = np.array_split(erro, nsplit, axis=0)
-                    pxdq_split = np.array_split(pxdq, nsplit, axis=0)
-                    for k in range(nsplit):
-                        data_split[k] = data_split[k] - ref_bg_data_split[k]
-                        erro_split[k] = np.sqrt(erro_split[k]**2 + ref_bg_erro_split[k]**2)
-                        pxdq_split[k][np.logical_not(pxdq_split[k] & 1 == 1) & (ref_bg_pxdq_split[k] != 0)] += 1
-                    data = np.concatenate(data_split, axis=0)
-                    erro = np.concatenate(erro_split, axis=0)
-                    pxdq = np.concatenate(pxdq_split, axis=0)
-                elif not sci and ref_bg_data is not None:
-                    
-                    # test = []
-                    # for k in np.logspace(-0.5, 0.5, 100):
-                    #     temp = data[0] - k * ref_bg_data
-                    #     test += [temp]
-                    # test = np.array(test)
-                    # hdu0 = fits.PrimaryHDU(test)
-                    # hdul = fits.HDUList([hdu0])
-                    # hdul.writeto(os.path.join(output_dir, tail[:-5] + '_test.fits'), output_verify='fix', overwrite=True)
-                    # hdul.close()
-                    
-                    data_split = np.array_split(data, nsplit, axis=0)
-                    erro_split = np.array_split(erro, nsplit, axis=0)
-                    pxdq_split = np.array_split(pxdq, nsplit, axis=0)
-                    for k in range(nsplit):
->>>>>>> 6e55b698
                         data_split[k] = data_split[k] - ref_bg_data_split[k]
                         erro_split[k] = np.sqrt(erro_split[k]**2 + ref_bg_erro_split[k]**2)
                         pxdq_split[k][np.logical_not(pxdq_split[k] & 1 == 1) & (ref_bg_pxdq_split[k] != 0)] += 1
