--- conflicted
+++ resolved
@@ -1903,27 +1903,13 @@
                                     npix=fov_pix)
             
             # Determine relative shift between data and model PSF.
-<<<<<<< HEAD
-            pcc_result = phase_cross_correlation(datasub * masksub,
-                                                     model_psf * masksub,
-                                                     upsample_factor=1000,
-                                                     normalization=None,
-                                                     return_error=False)
-=======
             shift, error, phasediff = phase_cross_correlation(datasub * masksub,
                                                               model_psf * masksub,
                                                               upsample_factor=1000,
                                                               normalization=None,
                                                               return_error=False)
             yshift, xshift = shift
->>>>>>> a120bfdf
-            
-            # Hotfix for skimage version 0.22.0 returning error even if return_error is False
-            if type(pcc_result) == np.ndarray:
-                yshift, xshift = pcc_result
-            else:
-                yshift, xshift = pcc_result[0] 
-
+            
             # Update star position.
             xc = np.mean(xsub_indarr) + xshift
             yc = np.mean(ysub_indarr) + yshift
