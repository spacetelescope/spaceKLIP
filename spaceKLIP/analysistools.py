--- conflicted
+++ resolved
@@ -49,12 +49,8 @@
 from spaceKLIP.utils import write_starfile, set_surrounded_pixels, pop_pxar_kw
 from spaceKLIP.imagetools import gaussian_kernel
 
-<<<<<<< HEAD
-from webbpsf.constants import JWST_CIRCUMSCRIBED_DIAMETER
-=======
-from functools import partial
+# other imports
 from stpsf.constants import JWST_CIRCUMSCRIBED_DIAMETER
->>>>>>> f1a3e605
 
 # Set up log.
 log = logging.getLogger(__name__)
