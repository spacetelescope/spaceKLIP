from __future__ import division

import matplotlib
matplotlib.rcParams.update({'font.size': 14})


# =============================================================================
# IMPORTS
# =============================================================================

import os, sys, pdb
import numpy as np
import matplotlib.pyplot as plt

from tqdm.auto import trange

import astropy.io.fits as pyfits

from tqdm.auto import trange

from jwst.lib import reffile_utils
from jwst.datamodels import dqflags, RampModel, SaturationModel
from jwst.pipeline import Detector1Pipeline, Image2Pipeline, Coron3Pipeline

from webbpsf_ext import robust

import logging
log = logging.getLogger(__name__)
log.setLevel(logging.INFO)


# =============================================================================
# MAIN
# =============================================================================

class Coron1Pipeline_spaceKLIP(Detector1Pipeline):
    """
    The spaceKLIP JWST stage 1 pipeline class.
    
    Apply all calibration steps to raw JWST ramps to produce 
    a 2-D slope product. Custom sub-class of ``Detector1Pipeline`` 
    with modifications for coronagraphic data.
    
    Included steps are: group_scale, dq_init, saturation, ipc, 
    superbias, refpix, rscd, firstframe, lastframe, linearity, 
    dark_current, reset, persistence, jump detection, ramp_fit, 
    and gain_scale. 
    """
    
    class_alias = "calwebb_coron1"

    spec = """
<<<<<<< HEAD
        save_intermediates = boolean(default=False) # Save all intermediate step results
        rate_int_outliers  = boolean(default=True)  # Flag outlier pixels in rateints
        return_rateints    = boolean(default=False) # Return rateints or rate product?
=======
        remove_ktc         = boolean(default=True) # Remove kTC noise from data
        remove_fnoise      = boolean(default=True) # Remove 1/f noise from data
>>>>>>> 3e5e11e0
    """
    
    def __init__(self,
                 **kwargs):
        """
        Initialize the spaceKLIP JWST stage 1 pipeline class.
        
        Parameters
        ----------
        **kwargs : keyword arguments
            Default JWST stage 1 detector pipeline keyword arguments.
        
        Returns
        -------
        None.
        
        """
        
        # Initialize Detector1Pipeline class.
        super(Coron1Pipeline_spaceKLIP, self).__init__(**kwargs)
        
        # Set additional parameters in saturation step
        self.saturation.grow_diagonal = False
        self.saturation.flag_rcsat = True

        # Initialize reference pixel correction parameters
        self.refpix.nlower = 4
        self.refpix.nupper = 4
        self.refpix.nleft = 4
        self.refpix.nright = 4
        self.refpix.nrow_off = 0
        self.refpix.ncol_off = 0

        # Ramp fit saving options
        # NOTE: `save_calibrated_ramp` is already a Detector1Pipeline property
        self.ramp_fit.save_calibrated_ramp = False
        
        pass
    
    def process(self,
                input):
        """
        Process an input JWST datamodel with the spaceKLIP JWST stage 1
        pipeline.
        
        Parameters
        ----------
        input : jwst.datamodel
            Input JWST datamodel to be processed.
        
        Returns
        -------
        output : jwst.datamodel
            Output JWST datamodel.
        
        """
        
        # Open input as ramp model.
        input = RampModel(input)
        
        # Process MIR & NIR exposures differently.
        instrument = input.meta.instrument.name
        if instrument == 'MIRI':
            input = self.run_step(self.group_scale, input)
            input = self.run_step(self.dq_init, input)
            input = self.run_step(self.saturation, input)
            input = self.run_step(self.ipc, input)
            input = self.run_step(self.firstframe, input)
            input = self.run_step(self.lastframe, input)
            input = self.run_step(self.reset, input)
            input = self.run_step(self.linearity, input)
            input = self.run_step(self.rscd, input)
            input = self.run_step(self.dark_current, input)
            input = self.do_refpix(input)
<<<<<<< HEAD
            input = self.run_step(self.charge_migration, input)
=======
>>>>>>> 3e5e11e0
            input = self.run_step(self.jump, input)
        else:
            input = self.run_step(self.group_scale, input)
            input = self.run_step(self.dq_init, input)
            input = self.do_saturation(input)
            input = self.run_step(self.ipc, input)
            input = self.run_step(self.superbias, input)
            input = self.do_refpix(input)
            input = self.run_step(self.linearity, input)
            input = self.run_step(self.persistence, input)
            input = self.run_step(self.dark_current, input)
<<<<<<< HEAD
            input = self.run_step(self.charge_migration, input)
            input = self.run_step(self.jump, input)
=======
            input = self.run_step(self.jump, input)
            if self.remove_ktc or self.remove_fnoise:
                input = self.subtract_ktc(input)
            if self.remove_fnoise:
                input = self.subtract_fnoise(input, model_type='savgol')
>>>>>>> 3e5e11e0
        
        # save the corrected ramp data, if requested
        if self.ramp_fit.save_calibrated_ramp or self.save_calibrated_ramp or self.save_intermediates:
            self.save_model(input, suffix='ramp')
        
        # Run ramp fitting & gain scale correction.
        res = self.run_step(self.ramp_fit, input, save_results=False)
        rate, rateints = (res, None) if self.ramp_fit.skip else res
        if self.rate_int_outliers and rateints is not None:
            # Flag additional outliers by comparing rateints and refit ramp
            input = self.apply_rateint_outliers(rateints, input)
            if input is None:
                input, ints_model = (rate, rateints)
            else:
                res = self.run_step(self.ramp_fit, input, save_results=False)
                input, ints_model = (res, None) if self.ramp_fit.skip else res
        else:
            # input is the rate product, ints_model is the rateints product
            input, ints_model = (rate, rateints)

        if input is None:
            self.ramp_fit.log.info('NoneType returned from ramp fitting. Gain scale correction skipped')
        else:
            self.gain_scale.suffix = 'rate'
            input = self.run_step(self.gain_scale, input, save_results=False)
        
        # apply the gain scale step to the multi-integration product,
        # if it exists, and then save it
        if ints_model is not None:
            self.gain_scale.suffix = 'rateints'
            ints_model = self.run_step(self.gain_scale, ints_model, save_results=False)
            if self.save_results or self.save_intermediates:
                self.save_model(ints_model, suffix='rateints')

        # Setup output file.
        self.setup_output(input)

        if self.return_rateints:
            return ints_model
        
        return input

    def setup_output(self, input):
        """Determine output file name suffix"""
        if input is None:
            return None
        # Determine the proper file name suffix to use later
        if input.meta.cal_step.ramp_fit == 'COMPLETE':
            if self.return_rateints:
                self.suffix = 'rateints'
            else:
                self.suffix = 'rate'
        else:
            self.suffix = 'ramp'

    def run_step(self,
                 step_obj,
                 input,
                 save_results=None,
                 **kwargs):
        """
        Run a JWST pipeline step.
        
        Parameters
        ----------
        step_obj : jwst.step
            JWST pipeline step to be run.
        input : jwst.datamodel
            Input JWST datamodel to be processed.
        save_results : bool, optional
            Save the JWST pipeline step product? None will default to the JWST
            pipeline step default. The default is None.
        **kwargs : keyword arguments
            Default JWST pipeline step keyword arguments.
        
        Returns
        -------
        res : jwst.datamodel
            Output JWST datamodel.
        
        """
        
        # Determine if we're saving results for real
        if step_obj.skip:
            # Skip save if step is skipped
            really_save_results = False
        elif (save_results is not None):
            # Use keyword specifications
            really_save_results = save_results
        elif self.save_intermediates:
            # Use save_intermediates attribute
            really_save_results = True
        elif step_obj.save_results:
            # Use step attribute
            really_save_results = True
        else:
            # Saving is unspecified
            really_save_results = False
        
        # Run step. Don't save results yet.
        step_save_orig = step_obj.save_results
        step_obj.save_results = False
        res = step_obj(input)
        step_obj.save_results = step_save_orig
        
        # Check if group scale correction or gain scale correction were skipped.
        if step_obj is self.group_scale:
            if res.meta.cal_step.group_scale == 'SKIPPED':
                really_save_results = False
        elif step_obj is self.gain_scale:
            if res.meta.cal_step.gain_scale == 'SKIPPED':
                really_save_results = False
        
        # Save results.
        if really_save_results:
            step_obj.output_dir = self.output_dir
            if isinstance(res, (tuple)):
                self.save_model(res[0], suffix=step_obj.suffix+'0')
                self.save_model(res[1], suffix=step_obj.suffix+'1')
            else:
                self.save_model(res, suffix=step_obj.suffix)
        
        return res
    
    def do_saturation(self,
                      input,
                      **kwargs):
        """
        Do the default or a custom saturation correction.
        
        Parameters
        ----------
        input : jwst.datamodel
            Input JWST datamodel to be processed.
        **kwargs : keyword arguments
            Default JWST stage 1 saturation step keyword arguments.
        
        Returns
        -------
        res : jwst.datamodel
            Output JWST datamodel.
        
        """

        from .imagetools import expand_mask
        
        # Save original step parameter.
        npix_grow = self.saturation.n_pix_grow_sat
        
        # Flag RC pixels as saturated?
        flag_rcsat = self.saturation.flag_rcsat
        if flag_rcsat:
            mask_rc = (input.pixeldq & dqflags.pixel['RC']) > 0
            # Do a bitwise OR of RC mask with groupdq to flip saturation bits
            input.groupdq = input.groupdq | (mask_rc * dqflags.pixel['SATURATED'])

        # Run step with default settings.
        if self.saturation.grow_diagonal or npix_grow == 0:
            res = self.run_step(self.saturation, input, **kwargs)
        else: # No diagonal growth
            # Initial run with 0 pixel growth
            self.saturation.n_pix_grow_sat = 0
            res = self.run_step(self.saturation, input, **kwargs)
            # Reset to original value
            self.saturation.n_pix_grow_sat = npix_grow

            self.saturation.log.info(f'Growing saturation flags by {npix_grow} pixels. Ignoring diagonal growth.')
            # Update saturation dq flags to grow in vertical and horizontal directions
            # Get saturation mask
            mask_sat = (input.groupdq & dqflags.pixel['SATURATED']) > 0

            # Expand the mask by npix_grow pixels
            mask_sat = expand_mask(mask_sat, npix_grow, grow_diagonal=False)

            # Do a bitwise OR of new mask with groupdq to flip saturation bit
            res.groupdq = res.groupdq | (mask_sat * dqflags.pixel['SATURATED'])

            # Do the same for the zero frames
            zframes = res.zeroframe if res.meta.exposure.zero_frame else None
            if zframes is not None:
                # Saturated zero frames have already been set to 0
                mask_sat = (zframes==0) | mask_rc if flag_rcsat else (zframes==0)
                # Expand the mask by npix_grow pixels
                mask_sat = expand_mask(mask_sat, npix_grow, grow_diagonal=False)
                # Set saturated pixels to 0 in zero frames
                res.zeroframe[mask_sat] = 0

        return res
    
    def apply_rateint_outliers(self, 
                               rateints_model, 
                               ramp_model, 
                               **kwargs):
        """Get pixel outliers in rateint model and apply to ramp model DQ
        
        Parameters
        ----------
        rateints_model : `~jwst.datamodels.CubeModel`
            Rateints model to use for outlier detection
        ramp_model : `~jwst.datamodels.RampModel`
            Ramp model to update with outlier flags

        Keyword Args
        ------------
        sigma_cut : float
            Sigma cut for outlier detection.
            Default is 5.
        nint_min : int
            Minimum number of integrations required for outlier detection.
            Default is 5.
        """

        from .imagetools import cube_outlier_detection

        inst = rateints_model.meta.instrument.name
        data = rateints_model.data[1:] if 'MIRI' in inst else rateints_model.data

        indbad = cube_outlier_detection(data, **kwargs)

        # Reshape outlier mask to match ramp data
        nint, ng, ny, nx = ramp_model.data.shape
        bpmask = indbad.reshape([nint, 1, ny, nx])
        if ng>1:
            bpmask = np.repeat(bpmask, ng, axis=1)

        # Update DO_NOT_USE and JUMP_DET flags
        mask_dnu = (ramp_model.groupdq & dqflags.pixel['DO_NOT_USE']) > 0
        mask_jd  = (ramp_model.groupdq & dqflags.pixel['JUMP_DET']) > 0

        # Update DO_NOT_USE and JUMP_DET flags with outlier mask
        mask_dnu = mask_dnu | bpmask
        mask_jd  = mask_jd  | bpmask

        # Update ramp model groupdq
        ramp_model.groupdq = ramp_model.groupdq | (mask_dnu * dqflags.pixel['DO_NOT_USE'])
        ramp_model.groupdq = ramp_model.groupdq | (mask_jd  * dqflags.pixel['JUMP_DET'])

        return ramp_model

    def do_refpix(self,
                  input,
                  **kwargs):
        """ Do the default or a custom pseudo reference pixel correction.
        
        If full frame, perform RefPix as normal.
        If no ref rows or columns specified, then perform RefPix as normal.

        Otherwise, temporarily set reference rows and columns in the DQ flags
        and force the reference correction. Can set number of reference
        rows and column via the  `nlower`, `nupper`, `nleft`, `nright` 
        attributes.

        Parameters
        ----------
        input : jwst.datamodel
            Input JWST datamodel to be processed.
        **kwargs : keyword arguments
            Default JWST stage 1 refpix step keyword arguments.
        
        Returns
        -------
        res : jwst.datamodel
            Output JWST datamodel.
        
        """
        
        # Is this a full frame observation?
        is_full_frame = 'FULL' in input.meta.subarray.name.upper()

        # Get number of reference pixels explicitly specified
        nlower = self.refpix.nlower
        nupper = self.refpix.nupper
        # The pipeline does not currently support col refpix correction for subarrays
        # nleft  = self.refpix.nleft 
        # nright = self.refpix.nright
        nref_set = nlower + nupper #+ nleft + nright
        
        # Perform normal operations if full frame or no refpix pixels specified
        if is_full_frame or nref_set==0:
            return self.run_step(self.refpix, input, **kwargs)
        else:
            return self.do_pseudo_refpix(input, **kwargs)
    
    def do_pseudo_refpix(self,
                         input,
                         **kwargs):
        """ Do a pseudo reference pixel correction
        
        Flag the requested edge rows and columns as reference pixels, 
        run the JWST stage 1 refpix step, and then unflag those 
        "pseudo" reference pixels.
        
        Parameters
        ----------
        input : jwst.datamodel
            Input JWST datamodel to be processed.
        **kwargs : keyword arguments
            Default JWST stage 1 refpix step keyword arguments.
        
        Returns
        -------
        res : jwst.datamodel
            Output JWST datamodel.
        """
        
        # Get number of custom reference pixel rows & columns.
        nlower = self.refpix.nlower
        nupper = self.refpix.nupper
        nleft = self.refpix.nleft
        nright = self.refpix.nright
        nrow_off = self.refpix.nrow_off
        ncol_off = self.refpix.ncol_off

        # Flag custom reference pixel rows & columns.
        self.refpix.log.info(f'Flagging [{nlower}, {nupper}] references rows at [bottom, top] of array')
        self.refpix.log.info(f'Flagging [{nleft}, {nright}] references columns at [left, right] of array')

        # Update pixel DQ mask to manually set reference pixels
        log.info(f'Flagging [{nlower}, {nupper}] references rows at [bottom, top] of array')
        log.info(f'Flagging [{nleft}, {nright}] references rows at [left, right] of array')
        pixeldq_orig = input.pixeldq.copy()
        if nlower>0:
            ib1 = nrow_off
            ib2 = ib1 + nlower
            input.pixeldq[ib1:ib2,:] = input.pixeldq[ib1:ib2,:]  | dqflags.pixel['REFERENCE_PIXEL']
        if nupper>0:
            it1 = -1 * (nupper + nrow_off)
            it2 = None if nrow_off == 0 else -1 * nrow_off
            input.pixeldq[it1:it2,:] = input.pixeldq[it1:it2,:] | dqflags.pixel['REFERENCE_PIXEL']
        if nleft>0:
            il1 = ncol_off
            il2 = il1 + nleft
            input.pixeldq[:,il1:il2] = input.pixeldq[:,il1:il2] | dqflags.pixel['REFERENCE_PIXEL']
        if nright>0:
            ir1 = -1 * (nright + ncol_off)
            ir2 = None if ncol_off == 0 else -1 * ncol_off
            input.pixeldq[:,ir1:ir2] = input.pixeldq[:,ir1:ir2] | dqflags.pixel['REFERENCE_PIXEL']

        # Turn off side reference pixels?
        use_side_orig = self.refpix.use_side_ref_pixels 
        if nleft + nright == 0:
            self.refpix.use_side_ref_pixels = False
        
        # Run step with custom reference pixel rows & columns.
        res = self.run_step(self.refpix, input, **kwargs)
        
        # Apply original step parameter.
        self.refpix.use_side_ref_pixels = use_side_orig
        
        # Unflag custom reference pixel rows & columns.
        self.refpix.log.info('Removing custom reference pixel flags')
        if nlower>0:
            res.pixeldq[ib1:ib2,:] = pixeldq_orig[ib1:ib2,:]
        if nupper>0:
            res.pixeldq[it1:it2,:] = pixeldq_orig[it1:it2,:]
        if nleft>0:
            res.pixeldq[:,il1:il2] = pixeldq_orig[:,il1:il2]
        if nright>0:
            res.pixeldq[:,ir1:ir2] = pixeldq_orig[:,ir1:ir2]

        return res

<<<<<<< HEAD
def run_single_file(fitspath, output_dir, steps={}, verbose=False, **kwargs):
    """ Run the JWST stage 1 detector pipeline on a single file.
    
    WARNING: Will overwrite exiting files.

    This customized implementation can:
    - Do a custom saturation correction where only the bottom/top/left/right
      and not the diagonal pixels next to a saturated pixel are flagged.
    - Do a pseudo reference pixel correction. Therefore, flag the requested
      edge rows and columns as reference pixels, run the JWST stage 1 refpix
      step, and unflag the pseudo reference pixels again. Only applicable for
      subarray data.
    - Remove horizontal 1/f noise spatial striping in NIRCam data.
    
    Parameters
    ----------
    fitspath : str
        Path to the input FITS file (uncal.fits).
    output_dir : str
        Path to the output directory to save the resulting data products.
    steps : dict, optional
        See here for how to use the steps parameter:
        https://jwst-pipeline.readthedocs.io/en/latest/jwst/user_documentation/running_pipeline_python.html#configuring-a-pipeline-step-in-python
        Custom step parameters are:
        - saturation/grow_diagonal : bool, optional
            Flag also diagonal pixels (or only bottom/top/left/right)? 
            The default is True.
        - saturation/flag_rcsat : bool, optional
            Flag RC pixels as saturated? The default is True.
        - refpix/nlower : int, optional
            Number of rows at frame bottom that shall be used as additional
            reference pixels. The default is 0.
        - refpix/nupper : int, optional
            Number of rows at frame top that shall be used as additional
            reference pixels. The default is 0.
        - refpix/nleft : int, optional
            Number of rows at frame left side that shall be used as additional
            reference pixels. The default is 0.
        - refpix/nright : int, optional
            Number of rows at frame right side that shall be used as additional
            reference pixels. The default is 0.
        - ramp_fit/save_calibrated_ramp : bool, optional
            Save the calibrated ramp? The default is False.

        Additional useful step parameters:
        - saturation/n_pix_grow_sat : int, optional
            Number of pixels to grow for saturation flagging. Default is 1.
        - ramp_fit/suppress_one_group : bool, optional
            If True, skips slope calc for pixels with only 1 available group. 
            Default: False.
        - ramp_fit/maximum_cores : str, optional
            max number of parallel processes to create during ramp fitting.
            'none', 'quarter', 'half', or 'all'. Default: 'quarter'.
        The default is {}. 
    subdir : str, optional
        Name of the directory where the data products shall be saved. The
        default is 'stage1'.
    
    Keyword Args
    ------------
    save_results : bool, optional
        Save the JWST pipeline step products? The default is True.
    save_calibrate_ramp : bool
        Save intermediate step that is the calibrated ramp? 
        Default is False.
    save_intermediates : bool, optional
        Save intermediate steps, such as dq_init, saturation, refpix,
        jump, linearity, ramp, etc. Default is False.
    return_rateints : bool, optional
        Return the rateints model instead of rate? Default is False.
    rate_int_outliers : bool, optional
        Flag outlier pixels in rateints? Default is True.
        Uses the `cube_outlier_detection` function and requires
        a minimum of 5 integrations.
    skip_charge : bool, optional
        Skip charge migration flagging step? Default: False.
    skip_jump : bool, optional
        Skip jump detection step? Default: False.
    skip_dark : bool, optional
        Skip dark current subtraction step? Default is True for 
        subarrays and False for full frame data.
        Dark current cal files for subarrays are really low SNR.
    skip_ipc : bool, optional
        Skip IPC correction step? Default: True.
    skip_persistence : bool, optional
        Skip persistence correction step? Default: True.
        Doesn't currently do anything.

    Returns
    -------
    None.
    
    """

    from webbpsf_ext.analysis_tools import nrc_ref_info

    # Print all info message if verbose, otherwise only errors or critical.
    from .logging_tools import all_logging_disabled
    log_level = logging.INFO if verbose else logging.ERROR

    # Initialize Coron1Pipeline.
    with all_logging_disabled(log_level):
        pipeline = Coron1Pipeline_spaceKLIP(output_dir=output_dir)

    # Options for saving results
    pipeline.save_results         = kwargs.get('save_results', True)
    pipeline.save_calibrated_ramp = kwargs.get('save_calibrated_ramp', False)
    pipeline.save_intermediates   = kwargs.get('save_intermediates', False)
    pipeline.return_rateints      = kwargs.get('return_rateints', False)

    # Skip certain steps?
    pipeline.charge_migration.skip = kwargs.get('skip_charge', False)
    pipeline.jump.skip             = kwargs.get('skip_jump', False)
    pipeline.ipc.skip              = kwargs.get('skip_ipc', True)
    pipeline.persistence.skip      = kwargs.get('skip_persistence', True)
    # Skip dark current for subarray by default, but not full frame
    skip_dark     = kwargs.get('skip_dark', None)
    if skip_dark is None:
        hdr0 = pyfits.getheader(fitspath, ext=0)
        is_full_frame = 'FULL' in hdr0['SUBARRAY']
        skip_dark = not is_full_frame  # False if full frame, otherwise True
    pipeline.dark_current.skip = skip_dark

    # Determine reference pixel correction parameters based on
    # instrument aperture name for NIRCam
    hdr0 = pyfits.getheader(fitspath, 0)
    if hdr0['INSTRUME'] == 'NIRCAM':
        # Array of reference pixel borders [lower, upper, left, right]
        nb, nt, nl, nr = nrc_ref_info(hdr0['APERNAME'], orientation='sci')
    else:
        nb, nt, nl, nr = (0, 0, 0, 0)
    # If everything is 0, set to defult to 4 around the edges
    if nb + nt == 0:
        nb = nt = 4
    if nl + nr == 0:
        nl = nr = 4
    pipeline.refpix.nlower   = kwargs.get('nlower', nb)
    pipeline.refpix.nupper   = kwargs.get('nupper', nt)
    pipeline.refpix.nleft    = kwargs.get('nleft',  nl)
    pipeline.refpix.nright   = kwargs.get('nright', nr)
    pipeline.refpix.nrow_off = kwargs.get('nrow_off', 0)
    pipeline.refpix.ncol_off = kwargs.get('ncol_off', 0)

    # Set some Step parameters
    pipeline.jump.rejection_threshold              = kwargs.get('rejection_threshold', 4)
    pipeline.jump.three_group_rejection_threshold  = kwargs.get('three_group_rejection_threshold', 4)
    pipeline.jump.four_group_rejection_threshold   = kwargs.get('four_group_rejection_threshold', 4)
    pipeline.saturation.n_pix_grow_sat = kwargs.get('n_pix_grow_sat', 1)
    pipeline.saturation.grow_diagonal  = kwargs.get('grow_diagonal', False)
    pipeline.saturation.flag_rcsat     = kwargs.get('flag_rcsat', True)
    pipeline.rate_int_outliers         = kwargs.get('rate_int_outliers', True)

    # Skip pixels with only 1 group in ramp_fit?
    pipeline.ramp_fit.suppress_one_group = kwargs.get('suppress_one_group', False)
    # Number of processor cores to use during ramp fitting process
    # 'none', 'quarter', 'half', or 'all'
    pipeline.ramp_fit.maximum_cores      = kwargs.get('maximum_cores', 'quarter')

    # Set parameters from step dictionary
    for key1 in steps.keys():
        for key2 in steps[key1].keys():
            setattr(getattr(pipeline, key1), key2, steps[key1][key2])
    
    # Run Coron1Pipeline. Raise exception on error.
    # Ensure that pipeline is closed out.
    try:
        with all_logging_disabled(log_level):
            res = pipeline.run(fitspath)
    except Exception as e:
        raise RuntimeError(
            'Caught exception during pipeline processing.'
            '\nException: {}'.format(e)
        )
    finally:
        pipeline.closeout()

    if isinstance(res, list):
        res = res[0]

    return res
=======
    def _fit_slopes(self,
                    input,
                    sat_frac=0.5):
        """Fit slopes to each integration
        
        Uses custom `cube_fit` function to fit slopes to each integration.
        Returns aray of slopes and bias values for each integration.
        Bias and slope arrays have shape (nints, ny, nx).

        Parameters
        ----------
        input : jwst.datamodel
            Input JWST datamodel housing the data to be fit.
        sat_frac : float
            Saturation threshold for fitting. Values above
            this fraction of the saturation level are ignored.
            Default is 0.5 to ensure that the fit is within 
            the linear range.
        """

        from .imagetools import cube_fit

        # Get saturation reference file
        # Get the name of the saturation reference file
        sat_name = self.saturation.get_reference_file(input, 'saturation')

        # Open the reference file data model
        sat_model = SaturationModel(sat_name)

        # Extract subarray from saturation reference file, if necessary
        if reffile_utils.ref_matches_sci(input, sat_model):
            sat_thresh = sat_model.data.copy()
        else:
            ref_sub_model = reffile_utils.get_subarray_model(input, sat_model)
            sat_thresh = ref_sub_model.data.copy()
            ref_sub_model.close()

        # Close the reference file
        sat_model.close()

        # Perform ramp fit to data to get bias offset
        group_time = input.meta.exposure.group_time
        ngroups = input.meta.exposure.ngroups
        nints = input.meta.exposure.nints
        tarr = np.arange(1, ngroups+1) * group_time
        data = input.data

        bias_arr = []
        slope_arr = []
        for i in range(nints):
            # Get group-level bpmask for this integration
            groupdq = input.groupdq[i]
            # Make sure to accumulate the group-level dq mask
            bpmask_arr = np.cumsum(groupdq, axis=0) > 0
            cf = cube_fit(tarr, data[i], bpmask_arr=bpmask_arr,
                          sat_vals=sat_thresh, sat_frac=sat_frac)
            bias_arr.append(cf[0])
            slope_arr.append(cf[1])
        bias_arr = np.asarray(bias_arr)
        slope_arr = np.asarray(slope_arr)

        # bias and slope arrays have shape [nints, ny, nx]
        # bias values are in units of DN and slope in DN/sec
        return bias_arr, slope_arr

    def subtract_ktc(self,
                     input,
                     sat_frac=0.5):
        
        bias_arr, _ = self._fit_slopes(input, sat_frac=sat_frac)

        # Subtract bias from each integration
        nints = input.meta.exposure.nints
        for i in range(nints):
            input.data[i] -= bias_arr[i]

        return input
    
    def subtract_fnoise(self,
                        input,
                        sat_frac=0.5,
                        **kwargs):
        """Model and subtract 1/f noise from each integration
        
        TODO: Make this into a Step class.
        TODO: Automatic function to determine if correction is necessary.

        Parameters
        ----------
        input : jwst.datamodel
            Input JWST datamodel to be processed.

        Keyword Args
        ------------
        model_type : str
            Must be 'median', 'mean', or 'savgol'. For 'mean' case,
            it uses a robust mean that ignores outliers and NaNs.
            The 'median' case uses `np.nanmedian`. The 'savgol' case
            uses a Savitzky-Golay filter to model the 1/f noise, 
            iteratively rejecting outliers from the model fit relative
            to the median model. The default is 'savgol'.
        """
        
        from .fnoise_clean import CleanSubarray

        is_full_frame = 'FULL' in input.meta.subarray.name.upper()
        nints    = input.meta.exposure.nints
        ngroups  = input.meta.exposure.ngroups
        noutputs = input.meta.exposure.noutputs

        if is_full_frame:
            assert noutputs == 4, 'Full frame data must have 4 outputs'
        else:
            assert noutputs == 1, 'Subarray data must have 1 output'

        ny, nx = input.data.shape[-2:]
        chsize = ny // noutputs

        # Fit slopes to get signal mask
        # Grab slopes if they've already been computed
        _, slope_arr = self._fit_slopes(input, sat_frac=sat_frac)
        slope_mean = robust.mean(slope_arr, axis=0)

        # Generate a mean signal ramp to subtract from each group
        group_time = input.meta.exposure.group_time
        ngroups = input.meta.exposure.ngroups
        tarr = np.arange(1, ngroups+1) * group_time
        signal_mean_ramp = slope_mean * tarr.reshape([-1,1,1])

        # Subtract 1/f noise from each integration
        data = input.data
        for i in trange(nints):
            cube = data[i]
            groupdq = input.groupdq[i]
            # Cumulative sum of group DQ flags
            bpmask_arr = np.cumsum(groupdq, axis=0) > 0
            for j in range(ngroups):
                # Exclude bad pixels
                im_mask = ~bpmask_arr[j] #& mask
                for ch in range(noutputs):
                    # Get channel x-indices
                    x1 = int(ch*chsize)
                    x2 = int(x1 + chsize)

                    # Channel subarrays
                    imch = cube[j, :, x1:x2]
                    sigch = signal_mean_ramp[j, :, x1:x2]
                    good_mask = im_mask[:, x1:x2]

                    # Remove averaged signal goup
                    imch_diff = imch - sigch

                    # Subtract 1/f noise
                    nf_clean = CleanSubarray(imch_diff, good_mask)
                    nf_clean.fit(**kwargs)
                    # Subtract model from data
                    data[i,j,:,x1:x2] -= nf_clean.model

                    del nf_clean

        return input
>>>>>>> 3e5e11e0

def run_obs(database,
            steps={},
            subdir='stage1',
            overwrite=False,
            quiet=False,
            verbose=False,
            **kwargs):
    """
    Run the JWST stage 1 detector pipeline on the input observations database.
    This customized implementation can:
    - Do a custom saturation correction where only the bottom/top/left/right
      and not the diagonal pixels next to a saturated pixel are flagged.
    - Do a pseudo reference pixel correction. Therefore, flag the requested
      edge rows and columns as reference pixels, run the JWST stage 1 refpix
      step, and unflag the pseudo reference pixels again. Only applicable for
      subarray data.
    - Remove horizontal 1/f noise spatial striping in NIRCam data.

    
    Parameters
    ----------
    database : spaceKLIP.Database
        SpaceKLIP database on which the JWST stage 1 detector pipeline shall be
        run.
    steps : dict, optional
        See here for how to use the steps parameter:
        https://jwst-pipeline.readthedocs.io/en/latest/jwst/user_documentation/running_pipeline_python.html#configuring-a-pipeline-step-in-python
        Custom step parameters are:
        - saturation/grow_diagonal : bool, optional
            Flag also diagonal pixels (or only bottom/top/left/right)? 
            The default is True.
        - saturation/flag_rcsat : bool, optional
            Flag RC pixels as saturated? The default is True.
        - refpix/nlower : int, optional
            Number of rows at frame bottom that shall be used as additional
            reference pixels. The default is 0.
        - refpix/nupper : int, optional
            Number of rows at frame top that shall be used as additional
            reference pixels. The default is 0.
        - refpix/nleft : int, optional
            Number of rows at frame left side that shall be used as additional
            reference pixels. The default is 0.
        - refpix/nright : int, optional
            Number of rows at frame right side that shall be used as additional
            reference pixels. The default is 0.
        - ramp_fit/save_calibrated_ramp : bool, optional
            Save the calibrated ramp? The default is False.
        Additional useful step parameters:
        - saturation/n_pix_grow_sat : int, optional
            Number of pixels to grow for saturation flagging. Default is 1.
        - ramp_fit/suppress_one_group : bool, optional
            If True, skips slope calc for pixels with only 1 available group. 
            Default: False.
        - ramp_fit/maximum_cores : str, optional
            max number of parallel processes to create during ramp fitting.
            'none', 'quarter', 'half', or 'all'. Default: 'quarter'.
        The default is {}. 
        Each of these parameters can be passed directly through `kwargs`.
    subdir : str, optional
        Name of the directory where the data products shall be saved. The
        default is 'stage1'.
    overwrite : bool, optional
        Overwrite existing files? Default is False.
    quiet : bool, optional
        Use progress bar to track progress instead of messages. 
        Overrides verbose and sets it to False. Default is False.
    verbose : bool, optional
        Print all info messages? Default is False.
    
    Keyword Args
    ------------
    save_results : bool, optional
        Save the JWST pipeline step products? The default is True.
    save_calibrate_ramp : bool
        Save intermediate step that is the calibrated ramp? 
        Default is False.
    save_intermediates : bool, optional
        Save intermediate steps, such as dq_init, saturation, refpix,
        jump, linearity, ramp, etc. Default is False.
    return_rateints : bool, optional
        Return the rateints model instead of rate? Default is False.
    rate_int_outliers : bool, optional
        Flag outlier pixels in rateints? Default is True.
        Uses the `cube_outlier_detection` function and requires
        a minimum of 5 integrations.
    skip_charge : bool, optional
        Skip charge migration flagging step? Default: False.
    skip_jump : bool, optional
        Skip jump detection step? Default: False.
    skip_dark : bool, optional
        Skip dark current subtraction step? Default is True for 
        subarrays and False for full frame data.
        Dark current cal files for subarrays are really low SNR.
    skip_ipc : bool, optional
        Skip IPC correction step? Default: True.
    skip_persistence : bool, optional
        Skip persistence correction step? Default: True.
        Doesn't currently do anything.

    Returns
    -------
    None.
    
    """

    # Set output directory.
    output_dir = os.path.join(database.output_dir, subdir)
    if not os.path.exists(output_dir):
        os.makedirs(output_dir)
    
    # Get list of concatenation keys.
    keys = list(database.obs.keys())
    nkeys = len(keys)
    if quiet:
        verbose = False
        itervals = trange(nkeys, desc='Concatenations')
    else:
        itervals = range(nkeys)

    # Loop through concatenations.
    for i in itervals:
        key = keys[i]
        if not quiet: log.info('--> Concatenation ' + key)
        
        # Loop through FITS files.
        nfitsfiles = len(database.obs[key])
        jtervals = trange(nfitsfiles, desc='FITS files', leave=False) if quiet else range(nfitsfiles)
        for j in jtervals:

            # Skip non-stage 0 files.
            head, tail = os.path.split(database.obs[key]['FITSFILE'][j])
            fitspath = os.path.abspath(database.obs[key]['FITSFILE'][j])
            if database.obs[key]['DATAMODL'][j] != 'STAGE0':
                if not quiet: log.info('  --> Coron1Pipeline: skipping non-stage 0 file ' + tail)
                continue

            # Get expected output file name
            outfile_name = tail.replace('uncal.fits', 'rateints.fits')
            fitsout_path = os.path.join(output_dir, outfile_name)

            # Skip if file already exists and overwrite is False.
            if os.path.isfile(fitsout_path) and not overwrite:
                if not quiet: log.info('  --> Coron1Pipeline: skipping already processed file ' + tail)
            else:
                if not quiet: log.info('  --> Coron1Pipeline: processing ' + tail)
                res = run_single_file(fitspath, output_dir, steps=steps, 
                                      verbose=verbose, **kwargs)
            
            # Update spaceKLIP database.
            database.update_obs(key, j, fitsout_path)<|MERGE_RESOLUTION|>--- conflicted
+++ resolved
@@ -8,13 +8,13 @@
 # IMPORTS
 # =============================================================================
 
-import os, sys, pdb
+import os
+import pdb
+import sys
+
+import astropy.io.fits as pyfits
+import matplotlib.pyplot as plt
 import numpy as np
-import matplotlib.pyplot as plt
-
-from tqdm.auto import trange
-
-import astropy.io.fits as pyfits
 
 from tqdm.auto import trange
 
@@ -50,14 +50,11 @@
     class_alias = "calwebb_coron1"
 
     spec = """
-<<<<<<< HEAD
         save_intermediates = boolean(default=False) # Save all intermediate step results
         rate_int_outliers  = boolean(default=True)  # Flag outlier pixels in rateints
         return_rateints    = boolean(default=False) # Return rateints or rate product?
-=======
         remove_ktc         = boolean(default=True) # Remove kTC noise from data
         remove_fnoise      = boolean(default=True) # Remove 1/f noise from data
->>>>>>> 3e5e11e0
     """
     
     def __init__(self,
@@ -132,10 +129,7 @@
             input = self.run_step(self.rscd, input)
             input = self.run_step(self.dark_current, input)
             input = self.do_refpix(input)
-<<<<<<< HEAD
             input = self.run_step(self.charge_migration, input)
-=======
->>>>>>> 3e5e11e0
             input = self.run_step(self.jump, input)
         else:
             input = self.run_step(self.group_scale, input)
@@ -147,16 +141,12 @@
             input = self.run_step(self.linearity, input)
             input = self.run_step(self.persistence, input)
             input = self.run_step(self.dark_current, input)
-<<<<<<< HEAD
             input = self.run_step(self.charge_migration, input)
-            input = self.run_step(self.jump, input)
-=======
             input = self.run_step(self.jump, input)
             if self.remove_ktc or self.remove_fnoise:
                 input = self.subtract_ktc(input)
             if self.remove_fnoise:
                 input = self.subtract_fnoise(input, model_type='savgol')
->>>>>>> 3e5e11e0
         
         # save the corrected ramp data, if requested
         if self.ramp_fit.save_calibrated_ramp or self.save_calibrated_ramp or self.save_intermediates:
@@ -519,7 +509,168 @@
 
         return res
 
-<<<<<<< HEAD
+    def _fit_slopes(self,
+                    input,
+                    sat_frac=0.5):
+        """Fit slopes to each integration
+        
+        Uses custom `cube_fit` function to fit slopes to each integration.
+        Returns aray of slopes and bias values for each integration.
+        Bias and slope arrays have shape (nints, ny, nx).
+
+        Parameters
+        ----------
+        input : jwst.datamodel
+            Input JWST datamodel housing the data to be fit.
+        sat_frac : float
+            Saturation threshold for fitting. Values above
+            this fraction of the saturation level are ignored.
+            Default is 0.5 to ensure that the fit is within 
+            the linear range.
+        """
+
+        from .imagetools import cube_fit
+
+        # Get saturation reference file
+        # Get the name of the saturation reference file
+        sat_name = self.saturation.get_reference_file(input, 'saturation')
+
+        # Open the reference file data model
+        sat_model = SaturationModel(sat_name)
+
+        # Extract subarray from saturation reference file, if necessary
+        if reffile_utils.ref_matches_sci(input, sat_model):
+            sat_thresh = sat_model.data.copy()
+        else:
+            ref_sub_model = reffile_utils.get_subarray_model(input, sat_model)
+            sat_thresh = ref_sub_model.data.copy()
+            ref_sub_model.close()
+
+        # Close the reference file
+        sat_model.close()
+
+        # Perform ramp fit to data to get bias offset
+        group_time = input.meta.exposure.group_time
+        ngroups = input.meta.exposure.ngroups
+        nints = input.meta.exposure.nints
+        tarr = np.arange(1, ngroups+1) * group_time
+        data = input.data
+
+        bias_arr = []
+        slope_arr = []
+        for i in range(nints):
+            # Get group-level bpmask for this integration
+            groupdq = input.groupdq[i]
+            # Make sure to accumulate the group-level dq mask
+            bpmask_arr = np.cumsum(groupdq, axis=0) > 0
+            cf = cube_fit(tarr, data[i], bpmask_arr=bpmask_arr,
+                          sat_vals=sat_thresh, sat_frac=sat_frac)
+            bias_arr.append(cf[0])
+            slope_arr.append(cf[1])
+        bias_arr = np.asarray(bias_arr)
+        slope_arr = np.asarray(slope_arr)
+
+        # bias and slope arrays have shape [nints, ny, nx]
+        # bias values are in units of DN and slope in DN/sec
+        return bias_arr, slope_arr
+
+    def subtract_ktc(self,
+                     input,
+                     sat_frac=0.5):
+        
+        bias_arr, _ = self._fit_slopes(input, sat_frac=sat_frac)
+
+        # Subtract bias from each integration
+        nints = input.meta.exposure.nints
+        for i in range(nints):
+            input.data[i] -= bias_arr[i]
+
+        return input
+    
+    def subtract_fnoise(self,
+                        input,
+                        sat_frac=0.5,
+                        **kwargs):
+        """Model and subtract 1/f noise from each integration
+        
+        TODO: Make this into a Step class.
+        TODO: Automatic function to determine if correction is necessary.
+
+        Parameters
+        ----------
+        input : jwst.datamodel
+            Input JWST datamodel to be processed.
+
+        Keyword Args
+        ------------
+        model_type : str
+            Must be 'median', 'mean', or 'savgol'. For 'mean' case,
+            it uses a robust mean that ignores outliers and NaNs.
+            The 'median' case uses `np.nanmedian`. The 'savgol' case
+            uses a Savitzky-Golay filter to model the 1/f noise, 
+            iteratively rejecting outliers from the model fit relative
+            to the median model. The default is 'savgol'.
+        """
+        
+        from .fnoise_clean import CleanSubarray
+
+        is_full_frame = 'FULL' in input.meta.subarray.name.upper()
+        nints    = input.meta.exposure.nints
+        ngroups  = input.meta.exposure.ngroups
+        noutputs = input.meta.exposure.noutputs
+
+        if is_full_frame:
+            assert noutputs == 4, 'Full frame data must have 4 outputs'
+        else:
+            assert noutputs == 1, 'Subarray data must have 1 output'
+
+        ny, nx = input.data.shape[-2:]
+        chsize = ny // noutputs
+
+        # Fit slopes to get signal mask
+        # Grab slopes if they've already been computed
+        _, slope_arr = self._fit_slopes(input, sat_frac=sat_frac)
+        slope_mean = robust.mean(slope_arr, axis=0)
+
+        # Generate a mean signal ramp to subtract from each group
+        group_time = input.meta.exposure.group_time
+        ngroups = input.meta.exposure.ngroups
+        tarr = np.arange(1, ngroups+1) * group_time
+        signal_mean_ramp = slope_mean * tarr.reshape([-1,1,1])
+
+        # Subtract 1/f noise from each integration
+        data = input.data
+        for i in trange(nints):
+            cube = data[i]
+            groupdq = input.groupdq[i]
+            # Cumulative sum of group DQ flags
+            bpmask_arr = np.cumsum(groupdq, axis=0) > 0
+            for j in range(ngroups):
+                # Exclude bad pixels
+                im_mask = ~bpmask_arr[j] #& mask
+                for ch in range(noutputs):
+                    # Get channel x-indices
+                    x1 = int(ch*chsize)
+                    x2 = int(x1 + chsize)
+
+                    # Channel subarrays
+                    imch = cube[j, :, x1:x2]
+                    sigch = signal_mean_ramp[j, :, x1:x2]
+                    good_mask = im_mask[:, x1:x2]
+
+                    # Remove averaged signal goup
+                    imch_diff = imch - sigch
+
+                    # Subtract 1/f noise
+                    nf_clean = CleanSubarray(imch_diff, good_mask)
+                    nf_clean.fit(**kwargs)
+                    # Subtract model from data
+                    data[i,j,:,x1:x2] -= nf_clean.model
+
+                    del nf_clean
+
+        return input
+
 def run_single_file(fitspath, output_dir, steps={}, verbose=False, **kwargs):
     """ Run the JWST stage 1 detector pipeline on a single file.
     
@@ -700,169 +851,6 @@
         res = res[0]
 
     return res
-=======
-    def _fit_slopes(self,
-                    input,
-                    sat_frac=0.5):
-        """Fit slopes to each integration
-        
-        Uses custom `cube_fit` function to fit slopes to each integration.
-        Returns aray of slopes and bias values for each integration.
-        Bias and slope arrays have shape (nints, ny, nx).
-
-        Parameters
-        ----------
-        input : jwst.datamodel
-            Input JWST datamodel housing the data to be fit.
-        sat_frac : float
-            Saturation threshold for fitting. Values above
-            this fraction of the saturation level are ignored.
-            Default is 0.5 to ensure that the fit is within 
-            the linear range.
-        """
-
-        from .imagetools import cube_fit
-
-        # Get saturation reference file
-        # Get the name of the saturation reference file
-        sat_name = self.saturation.get_reference_file(input, 'saturation')
-
-        # Open the reference file data model
-        sat_model = SaturationModel(sat_name)
-
-        # Extract subarray from saturation reference file, if necessary
-        if reffile_utils.ref_matches_sci(input, sat_model):
-            sat_thresh = sat_model.data.copy()
-        else:
-            ref_sub_model = reffile_utils.get_subarray_model(input, sat_model)
-            sat_thresh = ref_sub_model.data.copy()
-            ref_sub_model.close()
-
-        # Close the reference file
-        sat_model.close()
-
-        # Perform ramp fit to data to get bias offset
-        group_time = input.meta.exposure.group_time
-        ngroups = input.meta.exposure.ngroups
-        nints = input.meta.exposure.nints
-        tarr = np.arange(1, ngroups+1) * group_time
-        data = input.data
-
-        bias_arr = []
-        slope_arr = []
-        for i in range(nints):
-            # Get group-level bpmask for this integration
-            groupdq = input.groupdq[i]
-            # Make sure to accumulate the group-level dq mask
-            bpmask_arr = np.cumsum(groupdq, axis=0) > 0
-            cf = cube_fit(tarr, data[i], bpmask_arr=bpmask_arr,
-                          sat_vals=sat_thresh, sat_frac=sat_frac)
-            bias_arr.append(cf[0])
-            slope_arr.append(cf[1])
-        bias_arr = np.asarray(bias_arr)
-        slope_arr = np.asarray(slope_arr)
-
-        # bias and slope arrays have shape [nints, ny, nx]
-        # bias values are in units of DN and slope in DN/sec
-        return bias_arr, slope_arr
-
-    def subtract_ktc(self,
-                     input,
-                     sat_frac=0.5):
-        
-        bias_arr, _ = self._fit_slopes(input, sat_frac=sat_frac)
-
-        # Subtract bias from each integration
-        nints = input.meta.exposure.nints
-        for i in range(nints):
-            input.data[i] -= bias_arr[i]
-
-        return input
-    
-    def subtract_fnoise(self,
-                        input,
-                        sat_frac=0.5,
-                        **kwargs):
-        """Model and subtract 1/f noise from each integration
-        
-        TODO: Make this into a Step class.
-        TODO: Automatic function to determine if correction is necessary.
-
-        Parameters
-        ----------
-        input : jwst.datamodel
-            Input JWST datamodel to be processed.
-
-        Keyword Args
-        ------------
-        model_type : str
-            Must be 'median', 'mean', or 'savgol'. For 'mean' case,
-            it uses a robust mean that ignores outliers and NaNs.
-            The 'median' case uses `np.nanmedian`. The 'savgol' case
-            uses a Savitzky-Golay filter to model the 1/f noise, 
-            iteratively rejecting outliers from the model fit relative
-            to the median model. The default is 'savgol'.
-        """
-        
-        from .fnoise_clean import CleanSubarray
-
-        is_full_frame = 'FULL' in input.meta.subarray.name.upper()
-        nints    = input.meta.exposure.nints
-        ngroups  = input.meta.exposure.ngroups
-        noutputs = input.meta.exposure.noutputs
-
-        if is_full_frame:
-            assert noutputs == 4, 'Full frame data must have 4 outputs'
-        else:
-            assert noutputs == 1, 'Subarray data must have 1 output'
-
-        ny, nx = input.data.shape[-2:]
-        chsize = ny // noutputs
-
-        # Fit slopes to get signal mask
-        # Grab slopes if they've already been computed
-        _, slope_arr = self._fit_slopes(input, sat_frac=sat_frac)
-        slope_mean = robust.mean(slope_arr, axis=0)
-
-        # Generate a mean signal ramp to subtract from each group
-        group_time = input.meta.exposure.group_time
-        ngroups = input.meta.exposure.ngroups
-        tarr = np.arange(1, ngroups+1) * group_time
-        signal_mean_ramp = slope_mean * tarr.reshape([-1,1,1])
-
-        # Subtract 1/f noise from each integration
-        data = input.data
-        for i in trange(nints):
-            cube = data[i]
-            groupdq = input.groupdq[i]
-            # Cumulative sum of group DQ flags
-            bpmask_arr = np.cumsum(groupdq, axis=0) > 0
-            for j in range(ngroups):
-                # Exclude bad pixels
-                im_mask = ~bpmask_arr[j] #& mask
-                for ch in range(noutputs):
-                    # Get channel x-indices
-                    x1 = int(ch*chsize)
-                    x2 = int(x1 + chsize)
-
-                    # Channel subarrays
-                    imch = cube[j, :, x1:x2]
-                    sigch = signal_mean_ramp[j, :, x1:x2]
-                    good_mask = im_mask[:, x1:x2]
-
-                    # Remove averaged signal goup
-                    imch_diff = imch - sigch
-
-                    # Subtract 1/f noise
-                    nf_clean = CleanSubarray(imch_diff, good_mask)
-                    nf_clean.fit(**kwargs)
-                    # Subtract model from data
-                    data[i,j,:,x1:x2] -= nf_clean.model
-
-                    del nf_clean
-
-        return input
->>>>>>> 3e5e11e0
 
 def run_obs(database,
             steps={},
