from __future__ import division

import matplotlib
matplotlib.rcParams.update({'font.size': 14})


# =============================================================================
# IMPORTS
# =============================================================================

import os
import pdb
import sys

import astropy.io.fits as pyfits
import matplotlib.pyplot as plt
import numpy as np

from tqdm.auto import trange

from jwst.lib import reffile_utils
from jwst.datamodels import dqflags, RampModel, SaturationModel
from jwst.pipeline import Detector1Pipeline, Image2Pipeline, Coron3Pipeline

from webbpsf_ext import robust

import logging
log = logging.getLogger(__name__)
log.setLevel(logging.INFO)


# =============================================================================
# MAIN
# =============================================================================

class Coron1Pipeline_spaceKLIP(Detector1Pipeline):
    """
    The spaceKLIP JWST stage 1 pipeline class.
    
    Apply all calibration steps to raw JWST ramps to produce 
    a 2-D slope product. Custom sub-class of ``Detector1Pipeline`` 
    with modifications for coronagraphic data.
    
    Included steps are: group_scale, dq_init, saturation, ipc, 
    superbias, refpix, rscd, firstframe, lastframe, linearity, 
    dark_current, reset, persistence, jump detection, ramp_fit, 
    and gain_scale. 
    """
    
    class_alias = "calwebb_coron1"

    spec = """
        save_intermediates = boolean(default=False) # Save all intermediate step results
        rate_int_outliers  = boolean(default=True)  # Flag outlier pixels in rateints
        return_rateints    = boolean(default=False) # Return rateints or rate product?
        remove_ktc         = boolean(default=True) # Remove kTC noise from data
        remove_fnoise      = boolean(default=True) # Remove 1/f noise from data
    """
    
    def __init__(self,
                 **kwargs):
        """
        Initialize the spaceKLIP JWST stage 1 pipeline class.
        
        Parameters
        ----------
        **kwargs : keyword arguments
            Default JWST stage 1 detector pipeline keyword arguments.
        
        Returns
        -------
        None.
        
        """
        
        # Initialize Detector1Pipeline class.
        super(Coron1Pipeline_spaceKLIP, self).__init__(**kwargs)
        
        # Set additional parameters in saturation step
        self.saturation.grow_diagonal = False
        self.saturation.flag_rcsat = True

        # Initialize reference pixel correction parameters
        self.refpix.nlower = 4
        self.refpix.nupper = 4
        self.refpix.nrow_off = 0
        # NOTE: nleft, right, and ncol_off don't actually do anything.
        #   For 1/f noise correction, set the `remove_fnoise` attribute to True
        #   to model and subtract the 1/f noise.
        self.refpix.nleft = 0
        self.refpix.nright = 0
        self.refpix.ncol_off = 0

        # Ramp fit saving options
        # NOTE: `save_calibrated_ramp` is already a Detector1Pipeline property
        self.ramp_fit.save_calibrated_ramp = False
        
    
    def process(self,
                input):
        """
        Process an input JWST datamodel with the spaceKLIP JWST stage 1
        pipeline.
        
        Parameters
        ----------
        input : jwst.datamodel
            Input JWST datamodel to be processed.
        
        Returns
        -------
        output : jwst.datamodel
            Output JWST datamodel.
        
        """
        
        # Open input as ramp model.
        input = RampModel(input)
        
        # Process MIR & NIR exposures differently.
        instrument = input.meta.instrument.name
        if instrument == 'MIRI':
            input = self.run_step(self.group_scale, input)
            input = self.run_step(self.dq_init, input)
            input = self.run_step(self.saturation, input)
            input = self.run_step(self.ipc, input)
            input = self.run_step(self.firstframe, input)
            input = self.run_step(self.lastframe, input)
            input = self.run_step(self.reset, input)
            input = self.run_step(self.linearity, input)
            input = self.run_step(self.rscd, input)
            input = self.run_step(self.dark_current, input)
            input = self.do_refpix(input)
            input = self.run_step(self.charge_migration, input)
            input = self.run_step(self.jump, input)
        else:
            input = self.run_step(self.group_scale, input)
            input = self.run_step(self.dq_init, input)
            input = self.do_saturation(input)
            input = self.run_step(self.ipc, input)
            input = self.run_step(self.superbias, input)
            input = self.do_refpix(input)
            input = self.run_step(self.linearity, input)
            input = self.run_step(self.persistence, input)
            input = self.run_step(self.dark_current, input)
            input = self.run_step(self.charge_migration, input)
            input = self.run_step(self.jump, input)
            if self.remove_ktc or self.remove_fnoise:
                input = self.subtract_ktc(input)
            if self.remove_fnoise:
                input = self.subtract_fnoise(input, model_type='savgol')
        
        # save the corrected ramp data, if requested
        if self.ramp_fit.save_calibrated_ramp or self.save_calibrated_ramp or self.save_intermediates:
            self.save_model(input, suffix='ramp')
        
        # Run ramp fitting & gain scale correction.
        res = self.run_step(self.ramp_fit, input, save_results=False)
        rate, rateints = (res, None) if self.ramp_fit.skip else res
        if self.rate_int_outliers and rateints is not None:
            # Flag additional outliers by comparing rateints and refit ramp
            input = self.apply_rateint_outliers(rateints, input)
            if input is None:
                input, ints_model = (rate, rateints)
            else:
                res = self.run_step(self.ramp_fit, input, save_results=False)
                input, ints_model = (res, None) if self.ramp_fit.skip else res
        else:
            # input is the rate product, ints_model is the rateints product
            input, ints_model = (rate, rateints)

        if input is None:
            self.ramp_fit.log.info('NoneType returned from ramp fitting. Gain scale correction skipped')
        else:
            self.gain_scale.suffix = 'rate'
            input = self.run_step(self.gain_scale, input, save_results=False)
        
        # apply the gain scale step to the multi-integration product,
        # if it exists, and then save it
        if ints_model is not None:
            self.gain_scale.suffix = 'rateints'
            ints_model = self.run_step(self.gain_scale, ints_model, save_results=False)
            if self.save_results or self.save_intermediates:
                self.save_model(ints_model, suffix='rateints')

        # Setup output file.
        self.setup_output(input)

        if self.return_rateints:
            return ints_model
        
        return input

    def setup_output(self, input):
        """Determine output file name suffix"""
        if input is None:
            return None
        # Determine the proper file name suffix to use later
        if input.meta.cal_step.ramp_fit == 'COMPLETE':
            if self.return_rateints:
                self.suffix = 'rateints'
            else:
                self.suffix = 'rate'
        else:
            self.suffix = 'ramp'

    def run_step(self,
                 step_obj,
                 input,
                 save_results=None,
                 **kwargs):
        """
        Run a JWST pipeline step.
        
        Parameters
        ----------
        step_obj : jwst.step
            JWST pipeline step to be run.
        input : jwst.datamodel
            Input JWST datamodel to be processed.
        save_results : bool, optional
            Save the JWST pipeline step product? None will default to the JWST
            pipeline step default. The default is None.
        **kwargs : keyword arguments
            Default JWST pipeline step keyword arguments.
        
        Returns
        -------
        res : jwst.datamodel
            Output JWST datamodel.
        
        """
        
        # Determine if we're saving results for real
        if step_obj.skip:
            # Skip save if step is skipped
            really_save_results = False
        elif (save_results is not None):
            # Use keyword specifications
            really_save_results = save_results
        elif self.save_intermediates:
            # Use save_intermediates attribute
            really_save_results = True
        elif step_obj.save_results:
            # Use step attribute
            really_save_results = True
        else:
            # Saving is unspecified
            really_save_results = False
        
        # Run step. Don't save results yet.
        step_save_orig = step_obj.save_results
        step_obj.save_results = False
        res = step_obj(input)
        step_obj.save_results = step_save_orig
        
        # Check if group scale correction or gain scale correction were skipped.
        if step_obj is self.group_scale:
            if res.meta.cal_step.group_scale == 'SKIPPED':
                really_save_results = False
        elif step_obj is self.gain_scale:
            if res.meta.cal_step.gain_scale == 'SKIPPED':
                really_save_results = False
        
        # Save results.
        if really_save_results:
            step_obj.output_dir = self.output_dir
            if isinstance(res, (tuple)):
                self.save_model(res[0], suffix=step_obj.suffix+'0')
                self.save_model(res[1], suffix=step_obj.suffix+'1')
            else:
                self.save_model(res, suffix=step_obj.suffix)
        
        return res
    
    def do_saturation(self,
                      input,
                      **kwargs):
        """
        Do the default or a custom saturation correction.
        
        Parameters
        ----------
        input : jwst.datamodel
            Input JWST datamodel to be processed.
        **kwargs : keyword arguments
            Default JWST stage 1 saturation step keyword arguments.
        
        Returns
        -------
        res : jwst.datamodel
            Output JWST datamodel.
        
        """

<<<<<<< HEAD
        from .imagetools import expand_mask
=======
        from .utils import expand_mask
>>>>>>> 9e0033ca
        
        # Save original step parameter.
        npix_grow = self.saturation.n_pix_grow_sat
        
        # Flag RC pixels as saturated?
        flag_rcsat = self.saturation.flag_rcsat
        if flag_rcsat:
            mask_rc = (input.pixeldq & dqflags.pixel['RC']) > 0
            # Do a bitwise OR of RC mask with groupdq to flip saturation bits
            input.groupdq = input.groupdq | (mask_rc * dqflags.pixel['SATURATED'])

        # Run step with default settings.
        if self.saturation.grow_diagonal or npix_grow == 0:
            res = self.run_step(self.saturation, input, **kwargs)
        else: # No diagonal growth
            # Initial run with 0 pixel growth
            self.saturation.n_pix_grow_sat = 0
            res = self.run_step(self.saturation, input, **kwargs)
            # Reset to original value
            self.saturation.n_pix_grow_sat = npix_grow

            self.saturation.log.info(f'Growing saturation flags by {npix_grow} pixels. Ignoring diagonal growth.')
            # Update saturation dq flags to grow in vertical and horizontal directions
            # Get saturation mask
            mask_sat = (input.groupdq & dqflags.pixel['SATURATED']) > 0

            # Expand the mask by npix_grow pixels
            mask_sat = expand_mask(mask_sat, npix_grow, grow_diagonal=False)

            # Do a bitwise OR of new mask with groupdq to flip saturation bit
            res.groupdq = res.groupdq | (mask_sat * dqflags.pixel['SATURATED'])

            # Do the same for the zero frames
            zframes = res.zeroframe if res.meta.exposure.zero_frame else None
            if zframes is not None:
                # Saturated zero frames have already been set to 0
                mask_sat = (zframes==0) | mask_rc if flag_rcsat else (zframes==0)
                # Expand the mask by npix_grow pixels
                mask_sat = expand_mask(mask_sat, npix_grow, grow_diagonal=False)
                # Set saturated pixels to 0 in zero frames
                res.zeroframe[mask_sat] = 0

        return res
    
    def apply_rateint_outliers(self, 
                               rateints_model, 
                               ramp_model, 
                               **kwargs):
        """Get pixel outliers in rateint model and apply to ramp model DQ
        
        Parameters
        ----------
        rateints_model : `~jwst.datamodels.CubeModel`
            Rateints model to use for outlier detection
        ramp_model : `~jwst.datamodels.RampModel`
            Ramp model to update with outlier flags

        Keyword Args
        ------------
        sigma_cut : float
            Sigma cut for outlier detection.
            Default is 5.
        nint_min : int
            Minimum number of integrations required for outlier detection.
            Default is 5.
        """

<<<<<<< HEAD
        from .imagetools import cube_outlier_detection
=======
        from .utils import cube_outlier_detection
>>>>>>> 9e0033ca

        inst = rateints_model.meta.instrument.name
        data = rateints_model.data[1:] if 'MIRI' in inst else rateints_model.data

        indbad = cube_outlier_detection(data, **kwargs)

        # Reshape outlier mask to match ramp data
        nint, ng, ny, nx = ramp_model.data.shape
        bpmask = indbad.reshape([nint, 1, ny, nx])
        if ng>1:
            bpmask = np.repeat(bpmask, ng, axis=1)

        # Update DO_NOT_USE and JUMP_DET flags
        mask_dnu = (ramp_model.groupdq & dqflags.pixel['DO_NOT_USE']) > 0
        mask_jd  = (ramp_model.groupdq & dqflags.pixel['JUMP_DET']) > 0

        # Update DO_NOT_USE and JUMP_DET flags with outlier mask
        mask_dnu = mask_dnu | bpmask
        mask_jd  = mask_jd  | bpmask

        # Update ramp model groupdq
        ramp_model.groupdq = ramp_model.groupdq | (mask_dnu * dqflags.pixel['DO_NOT_USE'])
        ramp_model.groupdq = ramp_model.groupdq | (mask_jd  * dqflags.pixel['JUMP_DET'])

        return ramp_model

    def do_refpix(self,
                  input,
                  **kwargs):
        """ Do the default or a custom pseudo reference pixel correction.
        
        If full frame, perform RefPix as normal.
        If no ref rows or columns specified, then perform RefPix as normal.

        Otherwise, temporarily set reference rows and columns in the DQ flags
        and force the reference correction. Can set number of reference
        rows and column via the  `nlower`, `nupper`, `nleft`, `nright` 
        attributes.

        Parameters
        ----------
        input : jwst.datamodel
            Input JWST datamodel to be processed.
        **kwargs : keyword arguments
            Default JWST stage 1 refpix step keyword arguments.
        
        Returns
        -------
        res : jwst.datamodel
            Output JWST datamodel.
        
        """
        
        # Is this a full frame observation?
        is_full_frame = 'FULL' in input.meta.subarray.name.upper()

        # Get number of reference pixels explicitly specified
        nlower = self.refpix.nlower
        nupper = self.refpix.nupper
        # The pipeline does not currently support col refpix correction for subarrays
        # nleft  = self.refpix.nleft 
        # nright = self.refpix.nright
        nref_set = nlower + nupper #+ nleft + nright
        
        # Perform normal operations if full frame or no refpix pixels specified
        if is_full_frame or nref_set==0:
            return self.run_step(self.refpix, input, **kwargs)
        else:
            return self.do_pseudo_refpix(input, **kwargs)
    
    def do_pseudo_refpix(self,
                         input,
                         **kwargs):
        """ Do a pseudo reference pixel correction
        
        Flag the requested edge rows and columns as reference pixels, 
        run the JWST stage 1 refpix step, and then unflag those 
        "pseudo" reference pixels.
        
        Parameters
        ----------
        input : jwst.datamodel
            Input JWST datamodel to be processed.
        **kwargs : keyword arguments
            Default JWST stage 1 refpix step keyword arguments.
        
        Returns
        -------
        res : jwst.datamodel
            Output JWST datamodel.
        """
        
        # Get number of custom reference pixel rows & columns.
        nlower = self.refpix.nlower
        nupper = self.refpix.nupper
        nleft = self.refpix.nleft
        nright = self.refpix.nright
        nrow_off = self.refpix.nrow_off
        ncol_off = self.refpix.ncol_off

        # Flag custom reference pixel rows & columns.
        self.refpix.log.info(f'Flagging [{nlower}, {nupper}] references rows at [bottom, top] of array')
        self.refpix.log.info(f'Flagging [{nleft}, {nright}] references columns at [left, right] of array')

        # Update pixel DQ mask to manually set reference pixels
        log.info(f'Flagging [{nlower}, {nupper}] references rows at [bottom, top] of array')
        log.info(f'Flagging [{nleft}, {nright}] references rows at [left, right] of array')
        pixeldq_orig = input.pixeldq.copy()
        if nlower>0:
            ib1 = nrow_off
            ib2 = ib1 + nlower
            input.pixeldq[ib1:ib2,:] = input.pixeldq[ib1:ib2,:]  | dqflags.pixel['REFERENCE_PIXEL']
        if nupper>0:
            it1 = -1 * (nupper + nrow_off)
            it2 = None if nrow_off == 0 else -1 * nrow_off
            input.pixeldq[it1:it2,:] = input.pixeldq[it1:it2,:] | dqflags.pixel['REFERENCE_PIXEL']
        if nleft>0:
            il1 = ncol_off
            il2 = il1 + nleft
            input.pixeldq[:,il1:il2] = input.pixeldq[:,il1:il2] | dqflags.pixel['REFERENCE_PIXEL']
        if nright>0:
            ir1 = -1 * (nright + ncol_off)
            ir2 = None if ncol_off == 0 else -1 * ncol_off
            input.pixeldq[:,ir1:ir2] = input.pixeldq[:,ir1:ir2] | dqflags.pixel['REFERENCE_PIXEL']

        # Turn off side reference pixels?
        use_side_orig = self.refpix.use_side_ref_pixels 
        if nleft + nright == 0:
            self.refpix.use_side_ref_pixels = False
        
        # Run step with custom reference pixel rows & columns.
        res = self.run_step(self.refpix, input, **kwargs)
        
        # Apply original step parameter.
        self.refpix.use_side_ref_pixels = use_side_orig
        
        # Unflag custom reference pixel rows & columns.
        self.refpix.log.info('Removing custom reference pixel flags')
        if nlower>0:
            res.pixeldq[ib1:ib2,:] = pixeldq_orig[ib1:ib2,:]
        if nupper>0:
            res.pixeldq[it1:it2,:] = pixeldq_orig[it1:it2,:]
        if nleft>0:
            res.pixeldq[:,il1:il2] = pixeldq_orig[:,il1:il2]
        if nright>0:
            res.pixeldq[:,ir1:ir2] = pixeldq_orig[:,ir1:ir2]

        return res

    def _fit_slopes(self,
                    input,
                    sat_frac=0.5):
        """Fit slopes to each integration
        
        Uses custom `cube_fit` function to fit slopes to each integration.
        Returns aray of slopes and bias values for each integration.
        Bias and slope arrays have shape (nints, ny, nx).

        Parameters
        ----------
        input : jwst.datamodel
            Input JWST datamodel housing the data to be fit.
        sat_frac : float
            Saturation threshold for fitting. Values above
            this fraction of the saturation level are ignored.
            Default is 0.5 to ensure that the fit is within 
            the linear range.
        """

<<<<<<< HEAD
        from .imagetools import cube_fit
=======
        from .utils import cube_fit
>>>>>>> 9e0033ca

        # Get saturation reference file
        # Get the name of the saturation reference file
        sat_name = self.saturation.get_reference_file(input, 'saturation')

        # Open the reference file data model
        sat_model = SaturationModel(sat_name)

        # Extract subarray from saturation reference file, if necessary
        if reffile_utils.ref_matches_sci(input, sat_model):
            sat_thresh = sat_model.data.copy()
        else:
            ref_sub_model = reffile_utils.get_subarray_model(input, sat_model)
            sat_thresh = ref_sub_model.data.copy()
            ref_sub_model.close()

        # Close the reference file
        sat_model.close()

        # Perform ramp fit to data to get bias offset
        group_time = input.meta.exposure.group_time
        ngroups = input.meta.exposure.ngroups
        nints = input.meta.exposure.nints
        tarr = np.arange(1, ngroups+1) * group_time
        data = input.data

        bias_arr = []
        slope_arr = []
        for i in range(nints):
            # Get group-level bpmask for this integration
            groupdq = input.groupdq[i]
            # Make sure to accumulate the group-level dq mask
            bpmask_arr = np.cumsum(groupdq, axis=0) > 0
            cf = cube_fit(tarr, data[i], bpmask_arr=bpmask_arr,
                          sat_vals=sat_thresh, sat_frac=sat_frac)
            bias_arr.append(cf[0])
            slope_arr.append(cf[1])
        bias_arr = np.asarray(bias_arr)
        slope_arr = np.asarray(slope_arr)

        # bias and slope arrays have shape [nints, ny, nx]
        # bias values are in units of DN and slope in DN/sec
        return bias_arr, slope_arr

    def subtract_ktc(self,
                     input,
                     sat_frac=0.5):
        
        bias_arr, _ = self._fit_slopes(input, sat_frac=sat_frac)

        # Subtract bias from each integration
        nints = input.meta.exposure.nints
        for i in range(nints):
            input.data[i] -= bias_arr[i]

        return input
    
    def subtract_fnoise(self,
                        input,
                        sat_frac=0.5,
                        **kwargs):
        """Model and subtract 1/f noise from each integration
        
        TODO: Make this into a Step class.
        TODO: Automatic function to determine if correction is necessary.

        Parameters
        ----------
        input : jwst.datamodel
            Input JWST datamodel to be processed.

        Keyword Args
        ------------
        model_type : str
            Must be 'median', 'mean', or 'savgol'. For 'mean' case,
            it uses a robust mean that ignores outliers and NaNs.
            The 'median' case uses `np.nanmedian`. The 'savgol' case
            uses a Savitzky-Golay filter to model the 1/f noise, 
            iteratively rejecting outliers from the model fit relative
            to the median model. The default is 'savgol'.
        """
        
        from .fnoise_clean import CleanSubarray

        is_full_frame = 'FULL' in input.meta.subarray.name.upper()
        nints    = input.meta.exposure.nints
        ngroups  = input.meta.exposure.ngroups
        noutputs = input.meta.exposure.noutputs

        if is_full_frame:
            assert noutputs == 4, 'Full frame data must have 4 outputs'
        else:
            assert noutputs == 1, 'Subarray data must have 1 output'

        ny, nx = input.data.shape[-2:]
        chsize = ny // noutputs

        # Fit slopes to get signal mask
        # Grab slopes if they've already been computed
        _, slope_arr = self._fit_slopes(input, sat_frac=sat_frac)
        slope_mean = robust.mean(slope_arr, axis=0)

        # Generate a mean signal ramp to subtract from each group
        group_time = input.meta.exposure.group_time
        ngroups = input.meta.exposure.ngroups
        tarr = np.arange(1, ngroups+1) * group_time
        signal_mean_ramp = slope_mean * tarr.reshape([-1,1,1])

        # Subtract 1/f noise from each integration
        data = input.data
        for i in trange(nints):
            cube = data[i]
            groupdq = input.groupdq[i]
            # Cumulative sum of group DQ flags
            bpmask_arr = np.cumsum(groupdq, axis=0) > 0
            for j in range(ngroups):
                # Exclude bad pixels
                im_mask = ~bpmask_arr[j] #& mask
                for ch in range(noutputs):
                    # Get channel x-indices
                    x1 = int(ch*chsize)
                    x2 = int(x1 + chsize)

                    # Channel subarrays
                    imch = cube[j, :, x1:x2]
                    sigch = signal_mean_ramp[j, :, x1:x2]
                    good_mask = im_mask[:, x1:x2]

                    # Remove averaged signal goup
                    imch_diff = imch - sigch

                    # Subtract 1/f noise
                    nf_clean = CleanSubarray(imch_diff, good_mask)
                    nf_clean.fit(**kwargs)
                    # Subtract model from data
                    data[i,j,:,x1:x2] -= nf_clean.model

                    del nf_clean

        return input

def run_single_file(fitspath, output_dir, steps={}, verbose=False, **kwargs):
    """ Run the JWST stage 1 detector pipeline on a single file.
    
    WARNING: Will overwrite exiting files.

    This customized implementation can:
    - Do a custom saturation correction where only the bottom/top/left/right
      and not the diagonal pixels next to a saturated pixel are flagged.
    - Do a pseudo reference pixel correction. Therefore, flag the requested
      edge rows and columns as reference pixels, run the JWST stage 1 refpix
      step, and unflag the pseudo reference pixels again. Only applicable for
      subarray data.
    - Remove horizontal 1/f noise spatial striping in NIRCam data.
    
    Parameters
    ----------
    fitspath : str
        Path to the input FITS file (uncal.fits).
    output_dir : str
        Path to the output directory to save the resulting data products.
    steps : dict, optional
        See here for how to use the steps parameter:
        https://jwst-pipeline.readthedocs.io/en/latest/jwst/user_documentation/running_pipeline_python.html#configuring-a-pipeline-step-in-python
        Custom step parameters are:
        - saturation/grow_diagonal : bool, optional
            Flag also diagonal pixels (or only bottom/top/left/right)? 
            The default is True.
        - saturation/flag_rcsat : bool, optional
            Flag RC pixels as saturated? The default is True.
        - refpix/nlower : int, optional
            Number of rows at frame bottom that shall be used as additional
            reference pixels. The default is 0.
        - refpix/nupper : int, optional
            Number of rows at frame top that shall be used as additional
            reference pixels. The default is 0.
        - ramp_fit/save_calibrated_ramp : bool, optional
            Save the calibrated ramp? The default is False.

        Additional useful step parameters:
        - saturation/n_pix_grow_sat : int, optional
            Number of pixels to grow for saturation flagging. Default is 1.
        - ramp_fit/suppress_one_group : bool, optional
            If True, skips slope calc for pixels with only 1 available group. 
            Default: False.
        - ramp_fit/maximum_cores : str, optional
            max number of parallel processes to create during ramp fitting.
            'none', 'quarter', 'half', or 'all'. Default: 'quarter'.
        The default is {}. 
    subdir : str, optional
        Name of the directory where the data products shall be saved. The
        default is 'stage1'.
    
    Keyword Args
    ------------
    save_results : bool, optional
        Save the JWST pipeline step products? The default is True.
    save_calibrate_ramp : bool
        Save intermediate step that is the calibrated ramp? 
        Default is False.
    save_intermediates : bool, optional
        Save intermediate steps, such as dq_init, saturation, refpix,
        jump, linearity, ramp, etc. Default is False.
    return_rateints : bool, optional
        Return the rateints model instead of rate? Default is False.
    rate_int_outliers : bool, optional
        Flag outlier pixels in rateints? Default is True.
        Uses the `cube_outlier_detection` function and requires
        a minimum of 5 integrations.
    remove_ktc : bool, optional
        Remove kTC noise by fitting ramp data to get bias? 
        Default is True.
    remove_fnoise : bool, optional
        Remove 1/f noise from data at group level? 
        Default is True.
    skip_charge : bool, optional
        Skip charge migration flagging step? Default: False.
    skip_jump : bool, optional
        Skip jump detection step? Default: False.
    skip_dark : bool, optional
        Skip dark current subtraction step? Default is True for 
        subarrays and False for full frame data.
        Dark current cal files for subarrays are really low SNR.
    skip_ipc : bool, optional
        Skip IPC correction step? Default: True.
    skip_persistence : bool, optional
        Skip persistence correction step? Default: True.
        Doesn't currently do anything.

    Returns
    -------
    None.
    
    """

    from webbpsf_ext.analysis_tools import nrc_ref_info

    # Print all info message if verbose, otherwise only errors or critical.
    from .logging_tools import all_logging_disabled
    log_level = logging.INFO if verbose else logging.ERROR

<<<<<<< HEAD
=======
    # Create output directory if it doesn't exist.
    if not os.path.exists(output_dir):
        os.makedirs(output_dir)

>>>>>>> 9e0033ca
    # Initialize Coron1Pipeline.
    with all_logging_disabled(log_level):
        pipeline = Coron1Pipeline_spaceKLIP(output_dir=output_dir)

    # Options for saving results
    pipeline.save_results         = kwargs.get('save_results', True)
    pipeline.save_calibrated_ramp = kwargs.get('save_calibrated_ramp', False)
    pipeline.save_intermediates   = kwargs.get('save_intermediates', False)
    pipeline.return_rateints      = kwargs.get('return_rateints', False)

    # Skip certain steps?
    pipeline.charge_migration.skip = kwargs.get('skip_charge', False)
    pipeline.jump.skip             = kwargs.get('skip_jump', False)
    pipeline.ipc.skip              = kwargs.get('skip_ipc', True)
    pipeline.persistence.skip      = kwargs.get('skip_persistence', True)
    # Skip dark current for subarray by default, but not full frame
    skip_dark     = kwargs.get('skip_dark', None)
    if skip_dark is None:
        hdr0 = pyfits.getheader(fitspath, ext=0)
        is_full_frame = 'FULL' in hdr0['SUBARRAY']
        skip_dark = not is_full_frame  # False if full frame, otherwise True
    pipeline.dark_current.skip = skip_dark

    # Determine reference pixel correction parameters based on
    # instrument aperture name for NIRCam
    hdr0 = pyfits.getheader(fitspath, 0)
    if hdr0['INSTRUME'] == 'NIRCAM':
        # Array of reference pixel borders [lower, upper, left, right]
        nb, nt, nl, nr = nrc_ref_info(hdr0['APERNAME'], orientation='sci')
    else:
        nb, nt, nl, nr = (0, 0, 0, 0)
    # If everything is 0, set to defult to 4 around the edges
    if nb + nt == 0:
        nb = nt = 4
    if nl + nr == 0:
        nl = nr = 4
    pipeline.refpix.nlower   = kwargs.get('nlower', nb)
    pipeline.refpix.nupper   = kwargs.get('nupper', nt)
    pipeline.refpix.nrow_off = kwargs.get('nrow_off', 0)

    # Set some Step parameters
    pipeline.jump.rejection_threshold              = kwargs.get('rejection_threshold', 4)
    pipeline.jump.three_group_rejection_threshold  = kwargs.get('three_group_rejection_threshold', 4)
    pipeline.jump.four_group_rejection_threshold   = kwargs.get('four_group_rejection_threshold', 4)
    pipeline.saturation.n_pix_grow_sat = kwargs.get('n_pix_grow_sat', 1)
    pipeline.saturation.grow_diagonal  = kwargs.get('grow_diagonal', False)
    pipeline.saturation.flag_rcsat     = kwargs.get('flag_rcsat', True)
    pipeline.rate_int_outliers         = kwargs.get('rate_int_outliers', True)

    # 1/f noise correction
    pipeline.remove_ktc    = kwargs.get('remove_ktc', True)
    pipeline.remove_fnoise = kwargs.get('remove_fnoise', True)

    # Skip pixels with only 1 group in ramp_fit?
    pipeline.ramp_fit.suppress_one_group = kwargs.get('suppress_one_group', False)
    # Number of processor cores to use during ramp fitting process
    # 'none', 'quarter', 'half', or 'all'
    pipeline.ramp_fit.maximum_cores      = kwargs.get('maximum_cores', 'quarter')

    # Set parameters from step dictionary
    for key1 in steps.keys():
        for key2 in steps[key1].keys():
            setattr(getattr(pipeline, key1), key2, steps[key1][key2])
    
    # Run Coron1Pipeline. Raise exception on error.
    # Ensure that pipeline is closed out.
    try:
        with all_logging_disabled(log_level):
            res = pipeline.run(fitspath)
    except Exception as e:
        raise RuntimeError(
            'Caught exception during pipeline processing.'
            '\nException: {}'.format(e)
        )
    finally:
        pipeline.closeout()

    if isinstance(res, list):
        res = res[0]

    return res

def run_obs(database,
            steps={},
            subdir='stage1',
<<<<<<< HEAD
            overwrite=False,
=======
            overwrite=True,
>>>>>>> 9e0033ca
            quiet=False,
            verbose=False,
            **kwargs):
    """
    Run the JWST stage 1 detector pipeline on the input observations database.
    This customized implementation can:
    - Do a custom saturation correction where only the bottom/top/left/right
      and not the diagonal pixels next to a saturated pixel are flagged.
    - Do a pseudo reference pixel correction. Therefore, flag the requested
      edge rows and columns as reference pixels, run the JWST stage 1 refpix
      step, and unflag the pseudo reference pixels again. Only applicable for
      subarray data.
    - Remove horizontal 1/f noise spatial striping in NIRCam data.
    
    Parameters
    ----------
    database : spaceKLIP.Database
        SpaceKLIP database on which the JWST stage 1 pipeline shall be run.
    steps : dict, optional
        See here for how to use the steps parameter:
        https://jwst-pipeline.readthedocs.io/en/latest/jwst/user_documentation/running_pipeline_python.html#configuring-a-pipeline-step-in-python
        Custom step parameters are:
        - saturation/grow_diagonal : bool, optional
            Flag also diagonal pixels (or only bottom/top/left/right)? 
            The default is True.
        - saturation/flag_rcsat : bool, optional
            Flag RC pixels as saturated? The default is True.
        - refpix/nlower : int, optional
            Number of rows at frame bottom that shall be used as additional
            reference pixels. The default is 0.
        - refpix/nupper : int, optional
            Number of rows at frame top that shall be used as additional
            reference pixels. The default is 0.
        - ramp_fit/save_calibrated_ramp : bool, optional
            Save the calibrated ramp? The default is False.
        Additional useful step parameters:
        - saturation/n_pix_grow_sat : int, optional
            Number of pixels to grow for saturation flagging. Default is 1.
        - ramp_fit/suppress_one_group : bool, optional
            If True, skips slope calc for pixels with only 1 available group. 
            Default: False.
        - ramp_fit/maximum_cores : str, optional
            max number of parallel processes to create during ramp fitting.
            'none', 'quarter', 'half', or 'all'. Default: 'quarter'.
        The default is {}. 
        Each of these parameters can be passed directly through `kwargs`.
    subdir : str, optional
        Name of the directory where the data products shall be saved. The
        default is 'stage1'.
    overwrite : bool, optional
        Overwrite existing files? Default is False.
    quiet : bool, optional
        Use progress bar to track progress instead of messages. 
        Overrides verbose and sets it to False. Default is False.
    verbose : bool, optional
        Print all info messages? Default is False.
    
    Keyword Args
    ------------
    save_results : bool, optional
        Save the JWST pipeline step products? The default is True.
    save_calibrate_ramp : bool
        Save intermediate step that is the calibrated ramp? 
        Default is False.
    save_intermediates : bool, optional
        Save intermediate steps, such as dq_init, saturation, refpix,
        jump, linearity, ramp, etc. Default is False.
    return_rateints : bool, optional
        Return the rateints model instead of rate? Default is False.
    rate_int_outliers : bool, optional
        Flag outlier pixels in rateints? Default is True.
        Uses the `cube_outlier_detection` function and requires
        a minimum of 5 integrations.
    remove_ktc : bool, optional
        Remove kTC noise by fitting ramp data to get bias? 
        Default is True.
    remove_fnoise : bool, optional
        Remove 1/f noise from data at group level? 
        Default is True.
    skip_charge : bool, optional
        Skip charge migration flagging step? Default: False.
    skip_jump : bool, optional
        Skip jump detection step? Default: False.
    skip_dark : bool, optional
        Skip dark current subtraction step? Default is True for 
        subarrays and False for full frame data.
        Dark current cal files for subarrays are really low SNR.
    skip_ipc : bool, optional
        Skip IPC correction step? Default: True.
    skip_persistence : bool, optional
        Skip persistence correction step? Default: True.
        Doesn't currently do anything.

    Returns
    -------
    None.
    
    """

    # Set output directory.
    output_dir = os.path.join(database.output_dir, subdir)
    if not os.path.exists(output_dir):
        os.makedirs(output_dir)
    
    # Get list of concatenation keys.
    keys = list(database.obs.keys())
    nkeys = len(keys)
    if quiet:
        verbose = False
        itervals = trange(nkeys, desc='Concatenations')
    else:
        itervals = range(nkeys)

    # Loop through concatenations.
    for i in itervals:
        key = keys[i]
        if not quiet: log.info('--> Concatenation ' + key)
        
        # Loop through FITS files.
        nfitsfiles = len(database.obs[key])
        jtervals = trange(nfitsfiles, desc='FITS files', leave=False) if quiet else range(nfitsfiles)
        for j in jtervals:

            # Skip non-stage 0 files.
            head, tail = os.path.split(database.obs[key]['FITSFILE'][j])
            fitspath = os.path.abspath(database.obs[key]['FITSFILE'][j])
            if database.obs[key]['DATAMODL'][j] != 'STAGE0':
                if not quiet: log.info('  --> Coron1Pipeline: skipping non-stage 0 file ' + tail)
                continue

            # Get expected output file name
            outfile_name = tail.replace('uncal.fits', 'rateints.fits')
            fitsout_path = os.path.join(output_dir, outfile_name)

            # Skip if file already exists and overwrite is False.
            if os.path.isfile(fitsout_path) and not overwrite:
                if not quiet: log.info('  --> Coron1Pipeline: skipping already processed file ' + tail)
            else:
                if not quiet: log.info('  --> Coron1Pipeline: processing ' + tail)
                res = run_single_file(fitspath, output_dir, steps=steps, 
                                      verbose=verbose, **kwargs)
            
            # Update spaceKLIP database.
            database.update_obs(key, j, fitsout_path)<|MERGE_RESOLUTION|>--- conflicted
+++ resolved
@@ -293,11 +293,7 @@
         
         """
 
-<<<<<<< HEAD
-        from .imagetools import expand_mask
-=======
         from .utils import expand_mask
->>>>>>> 9e0033ca
         
         # Save original step parameter.
         npix_grow = self.saturation.n_pix_grow_sat
@@ -365,11 +361,7 @@
             Default is 5.
         """
 
-<<<<<<< HEAD
-        from .imagetools import cube_outlier_detection
-=======
         from .utils import cube_outlier_detection
->>>>>>> 9e0033ca
 
         inst = rateints_model.meta.instrument.name
         data = rateints_model.data[1:] if 'MIRI' in inst else rateints_model.data
@@ -539,11 +531,7 @@
             the linear range.
         """
 
-<<<<<<< HEAD
-        from .imagetools import cube_fit
-=======
         from .utils import cube_fit
->>>>>>> 9e0033ca
 
         # Get saturation reference file
         # Get the name of the saturation reference file
@@ -785,13 +773,10 @@
     from .logging_tools import all_logging_disabled
     log_level = logging.INFO if verbose else logging.ERROR
 
-<<<<<<< HEAD
-=======
     # Create output directory if it doesn't exist.
     if not os.path.exists(output_dir):
         os.makedirs(output_dir)
 
->>>>>>> 9e0033ca
     # Initialize Coron1Pipeline.
     with all_logging_disabled(log_level):
         pipeline = Coron1Pipeline_spaceKLIP(output_dir=output_dir)
@@ -877,11 +862,7 @@
 def run_obs(database,
             steps={},
             subdir='stage1',
-<<<<<<< HEAD
-            overwrite=False,
-=======
             overwrite=True,
->>>>>>> 9e0033ca
             quiet=False,
             verbose=False,
             **kwargs):
