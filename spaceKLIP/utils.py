from __future__ import division

import matplotlib
matplotlib.rcParams.update({'font.size': 14})


# =============================================================================
# IMPORTS
# =============================================================================

import os
import pdb
import sys

import astropy.io.fits as pyfits
import matplotlib.pyplot as plt
import numpy as np

import importlib
import scipy.ndimage.interpolation as sinterp

from scipy.integrate import simps
from scipy.ndimage import fourier_shift, gaussian_filter
from scipy.ndimage import shift as spline_shift

from webbpsf_ext.imreg_tools import get_coron_apname as nircam_apname
<<<<<<< HEAD
=======
from webbpsf_ext.image_manip import expand_mask
>>>>>>> 9e0033ca

import logging
log = logging.getLogger(__name__)
log.setLevel(logging.INFO)


# =============================================================================
# MAIN
# =============================================================================

def get_nrcmask_from_apname(apname):
    """Get mask name from aperture name
    
    The aperture name is of the form:
        NRC[A/B][1-5]_[FULL]_[MASK]_[FILTER]
    where MASK is the name of the coronagraphic mask used.

    For target acquisition apertures the mask name can be
    prependend with "TA" (eg., TAMASK335R).

    Return 'NONE' if MASK not in input aperture name.
    """

    if 'MASK' not in apname:
        return 'NONE'

    pps_str_arr = apname.split('_')
    for s in pps_str_arr:
        if 'MASK' in s:
            image_mask = s
            break

    # Special case for TA apertures
    if 'TA' in image_mask:
        # return 'NONE'
        # Remove TA from mask name
        image_mask = image_mask.replace('TA', '')

        # Remove FS from mask name
        if 'FS' in image_mask:
            image_mask = image_mask.replace('FS', '')

        # Remove trailing S or L from LWB and SWB TA apertures
        if ('WB' in image_mask) and (image_mask[-1]=='S' or image_mask[-1]=='L'):
            image_mask = image_mask[:-1]

    return image_mask

def read_obs(fitsfile,
             return_var=False):
    """
    Read an observation from a FITS file.
    
    Parameters
    ----------
    fitsfile : path
        Path of input FITS file.
    return_var : bool, optional
        Return VAR_POISSON and VAR_RNOISE arrays? The default is False.
    
    Returns
    -------
    data : 3D-array
        'SCI' extension data.
    erro : 3D-array
        'ERR' extension data.
    pxdq : 3D-array
        'DQ' extension data.
    head_pri : FITS header
        Primary FITS header.
    head_sci : FITS header
        'SCI' extension FITS header.
    is2d : bool
        Is the original data 2D?
    imshifts : 2D-array
        Array of shape (nints, 2) containing the total shifts applied to the
        frames. None if not available.
    maskoffs : 2D-array
        Array of shape (nints, 2) containing the offsets between the star and
        coronagraphic mask position. None if not available.
    var_poisson : 3D-array, optional
        'VAR_POISSON' extension data.
    var_rnoise : 3D-array, optional
        'VAR_RNOISE' extension data.
    
    """
    
    # Read FITS file.
    hdul = pyfits.open(fitsfile)
    data = hdul['SCI'].data
    erro = hdul['ERR'].data
    pxdq = hdul['DQ'].data
    head_pri = hdul[0].header
    head_sci = hdul['SCI'].header
    is2d = False
    if data.ndim == 2:
        data = data[np.newaxis, :]
        erro = erro[np.newaxis, :]
        pxdq = pxdq[np.newaxis, :]
        is2d = True
    if data.ndim != 3:
        raise UserWarning('Requires 2D/3D data cube')
    try:
        imshifts = hdul['IMSHIFTS'].data
    except KeyError:
        imshifts = None
    try:
        maskoffs = hdul['MASKOFFS'].data
    except KeyError:
        maskoffs = None
    if return_var:
        var_poisson = hdul['VAR_POISSON'].data
        var_rnoise = hdul['VAR_RNOISE'].data
    hdul.close()
    
    if return_var:
        return data, erro, pxdq, head_pri, head_sci, is2d, imshifts, maskoffs, var_poisson, var_rnoise
    else:
        return data, erro, pxdq, head_pri, head_sci, is2d, imshifts, maskoffs

def write_obs(fitsfile,
              output_dir,
              data,
              erro,
              pxdq,
              head_pri,
              head_sci,
              is2d,
              imshifts=None,
              maskoffs=None,
              var_poisson=None,
              var_rnoise=None):
    """
    Write an observation to a FITS file.
    
    Parameters
    ----------
    fitsfile : path
        Path of input FITS file.
    output_dir : path
        Directory where the output FITS file shall be saved.
    data : 3D-array
        'SCI' extension data.
    erro : 3D-array
        'ERR' extension data.
    pxdq : 3D-array
        'DQ' extension data.
    head_pri : FITS header
        Primary FITS header.
    head_sci : FITS header
        'SCI' extension FITS header.
    is2d : bool
        Is the original data 2D?
    imshifts : 2D-array, optional
        Array of shape (nints, 2) containing the total shifts applied to the
        frames. The default is None.
    maskoffs : 2D-array, optional
        Array of shape (nints, 2) containing the offsets between the star and
        coronagraphic mask position. The default is None.
    var_poisson : 3D-array, optional
        'VAR_POISSON' extension data. The default is None.
    var_rnoise : 3D-array, optional
        'VAR_RNOISE' extension data. The default is None.
    
    Returns
    -------
    fitsfile : path
        Path of output FITS file.
    
    """
    
    # Write FITS file.
    hdul = pyfits.open(fitsfile)
    if is2d:
        hdul['SCI'].data = data[0]
        hdul['ERR'].data = erro[0]
        hdul['DQ'].data = pxdq[0]
    else:
        hdul['SCI'].data = data
        hdul['ERR'].data = erro
        hdul['DQ'].data = pxdq
    hdul[0].header = head_pri
    hdul['SCI'].header = head_sci
    if imshifts is not None:
        try:
            hdul['IMSHIFTS'].data = imshifts
        except KeyError:
            hdu = pyfits.ImageHDU(imshifts, name='IMSHIFTS')
            hdul.append(hdu)
    if maskoffs is not None:
        try:
            hdul['MASKOFFS'].data = maskoffs
        except KeyError:
            hdu = pyfits.ImageHDU(maskoffs, name='MASKOFFS')
            hdul.append(hdu)
    if var_poisson is not None:
        hdul['VAR_POISSON'].data = var_poisson
    if var_rnoise is not None:
        hdul['VAR_RNOISE'].data = var_rnoise
    fitsfile = os.path.join(output_dir, os.path.split(fitsfile)[1])
    hdul.writeto(fitsfile, output_verify='fix', overwrite=True)
    hdul.close()
    
    return fitsfile

def read_msk(maskfile):
    """
    Read a PSF mask from a FITS file.
    
    Parameters
    ----------
    maskfile : path
        Path of input FITS file.
    
    Returns
    -------
    mask : 2D-array
        PSF mask. None if not available.
    
    """
    
    # Read FITS file.
    if maskfile != 'NONE':
        hdul = pyfits.open(maskfile)
        mask = hdul['SCI'].data
        hdul.close()
    else:
        mask = None
    
    return mask


def write_msk(maskfile,
              mask,
              fitsfile):
    """
    Write a PSF mask to a FITS file.
    
    Parameters
    ----------
    maskfile : path
        Path of input FITS file.
    mask : 2D-array
        PSF mask. None if not available.
    fitsfile : path
        Path of output FITS file (to save the PSF mask in the same directory).
    
    Returns
    -------
    maskfile : path
        Path of output FITS file.
    
    """
    
    # Write FITS file.
    if mask is not None:
        hdul = pyfits.open(maskfile)
        hdul['SCI'].data = mask
        maskfile = fitsfile.replace('.fits', '_psfmask.fits')
        hdul.writeto(maskfile, output_verify='fix', overwrite=True)
        hdul.close()
    else:
        maskfile = 'NONE'
    
    return maskfile

def read_red(fitsfile):
    """
    Read a reduction from a FITS file.
    
    Parameters
    ----------
    fitsfile : path
        Path of input FITS file.
    
    Returns
    -------
    data : 3D-array
        'SCI' extension data.
    head_pri : FITS header
        Primary FITS header.
    head_sci : FITS header
        'SCI' extension FITS header.
    is2d : bool
        Is the original data 2D?
    
    """
    
    # Read FITS file.
    hdul = pyfits.open(fitsfile)
    data = hdul[0].data
    if data is None:
        try:
            data = hdul['SCI'].data
        except:
            raise UserWarning('Could not find any data')
    head_pri = hdul[0].header
    try:
        head_sci = hdul['SCI'].header
    except:
        head_sci = None
    hdul.close()
    is2d = False
    if data.ndim == 2:
        data = data[np.newaxis, :]
        is2d = True
    if data.ndim != 3:
        raise UserWarning('Requires 2D/3D data cube')
    
    return data, head_pri, head_sci, is2d

def write_fitpsf_images(fitpsf,
                        fitsfile,
                        row):
    """
    Write a best fit FM PSF to a FITS file.
    
    Parameters
    ----------
    fitpsf : pyklip.fitpsf
        PyKLIP PSF fitting object whose best fit FM PSF shall be saved.
    fitsfile : path
        Path of output FITS file.
    row : astropy.table.Row
        Astropy table row of the companion to be saved to the FITS file.
    
    Returns
    -------
    None.
    
    """
    
    # Make best fit FM PSF.
    dx = fitpsf.fit_x.bestfit - fitpsf.data_stamp_x_center
    dy = fitpsf.fit_y.bestfit - fitpsf.data_stamp_y_center
    fm_bestfit = fitpsf.fit_flux.bestfit * sinterp.shift(fitpsf.fm_stamp, [dy, dx])
    if fitpsf.padding > 0:
        fm_bestfit = fm_bestfit[fitpsf.padding:-fitpsf.padding, fitpsf.padding:-fitpsf.padding]
    
    # Make residual image.
    residual_image = fitpsf.data_stamp - fm_bestfit
    snr = np.nanmax(fm_bestfit) / np.nanstd(residual_image)
    row['SNR'] = snr
    
    # Write FITS file.
    pri = pyfits.PrimaryHDU()
    for key in row.keys():
        if key in ['FLUX_SI', 'FLUX_SI_ERR', 'LN(Z/Z0)', 'TP_CORONMSK', 'TP_COMSUBST'] and np.isnan(row[key]):
            pri.header[key] = 'NONE'
        else:
            pri.header[key] = row[key]
    sci = pyfits.ImageHDU(fitpsf.data_stamp, name='SCI')
    mod = pyfits.ImageHDU(fm_bestfit, name='MOD')
    res = pyfits.ImageHDU(residual_image, name='RES')
    hdul = pyfits.HDUList([pri, sci, res, mod])
    hdul.writeto(fitsfile, output_verify='fix', overwrite=True)
    
    pass

def crop_image(image,
               xycen,
               npix,
               return_indices=False):
    """
    Crop an image.
    
    Parameters
    ----------
    image : 2D-array
        Input image to be cropped.
    xycen : tuple of float
        Center around which the image shall be cropped. Will be rounded.
    npix : float
        Size of the cropped image. Will be rounded.
    return_indices : bool, optional
        If True, returns the x- and y-indices of the cropped image in the
        coordinate frame of the input image. The default is False.
    
    Returns
    -------
    imsub : 2D-array
        The cropped image.
    xsub_indarr : 1D-array, optional
        The x-indices of the cropped image in the coordinate frame of the
        input image.
    ysub_indarr : 1D-array, optional
        The y-indices of the cropped image in the coordinate frame of the
        input image.
    
    """
    
    # Compute pixel coordinates.
    xc, yc = xycen
    x1 = int(xc - npix / 2. + 0.5)
    x2 = x1 + npix
    y1 = int(yc - npix / 2. + 0.5)
    y2 = y1 + npix
    
    # Crop image.
    imsub = image[y1:y2, x1:x2]
    if return_indices:
        xsub_indarr = np.arange(x1, x2).astype('int')
        ysub_indarr = np.arange(y1, y2).astype('int')
        return imsub, xsub_indarr, ysub_indarr
    else:
        return imsub

def imshift(image,
            shift,
            pad=False,
            cval=0.,
            method='fourier',
            kwargs={}):
    """
    Shift an image.
    
    Parameters
    ----------
    image : 2D-array
        Input image to be shifted.
    shift : 1D-array
        X- and y-shift to be applied.
    pad : bool, optional
        Pad the image before shifting it? Otherwise, it will wrap around
        the edges. The default is True.
    cval : float, optional
        Fill value for the padded pixels. The default is 0.
    method : 'fourier' or 'spline' (not recommended), optional
        Method for shifting the frames. The default is 'fourier'.
    kwargs : dict, optional
        Keyword arguments for the scipy.ndimage.shift routine. The default
        is {}.
    
    Returns
    -------
    imsft : 2D-array
        The shifted image.
    
    """
    
    if pad:
        
        # Pad image.
        sy, sx = image.shape
        xshift, yshift = shift
        padx = np.abs(int(xshift)) + 5
        pady = np.abs(int(yshift)) + 5
        impad = np.pad(image, ((pady, pady), (padx, padx)), mode='constant', constant_values=cval)
        
        # Shift image.
        if method == 'fourier':
            imsft = np.fft.ifftn(fourier_shift(np.fft.fftn(impad), shift[::-1])).real
        elif method == 'spline':
            imsft = spline_shift(impad, shift[::-1], **kwargs)
        else:
            raise UserWarning('Image shift method "' + method + '" is not known')
        
        # Crop image to original size.
        return imsft[pady:pady + sy, padx:padx + sx]
    else:
        if method == 'fourier':
            return np.fft.ifftn(fourier_shift(np.fft.fftn(image), shift[::-1])).real
        elif method == 'spline':
            return spline_shift(image, shift[::-1], **kwargs)
        else:
            raise UserWarning('Image shift method "' + method + '" is not known')

def alignlsq(shift,
             image,
             ref_image,
             mask=None,
             method='fourier',
             kwargs={}):
    """
    Align an image to a reference image using a Fourier shift and subtract
    method.
    
    Parameters
    ----------
    shift : 1D-array
        X- and y-shift and scaling factor to be applied.
    image : 2D-array
        Input image to be aligned to a reference image.
    ref_image : 2D-array
        Reference image.
    mask : 2D-array, optional
        Weights to be applied to the input and reference images. The
        default is None.
    method : 'fourier' or 'spline' (not recommended), optional
        Method for shifting the frames. The default is 'fourier'.
    kwargs : dict, optional
        Keyword arguments for the scipy.ndimage.shift routine. The default
        is {}.
    
    Returns
    -------
    imres : 1D-array
        Residual image collapsed into one dimension.
    
    """
    
    if mask is None:
        return (ref_image - shift[2] * imshift(image, shift[:2], method=method, kwargs=kwargs)).ravel()
    else:
        return ((ref_image - shift[2] * imshift(image, shift[:2], method=method, kwargs=kwargs)) * mask).ravel()

def recenterlsq(shift,
                image,
                method='fourier',
                kwargs={}):
    """
    Center a PSF on its nearest pixel by maximizing its peak count.
    
    Parameters
    ----------
    shift : 1D-array
        X- and y-shift to be applied.
    image : 2D-array
        Input image to be recentered.
    method : 'fourier' or 'spline' (not recommended), optional
        Method for shifting the frames. The default is 'fourier'.
    kwargs : dict, optional
        Keyword arguments for the scipy.ndimage.shift routine. The default
        is {}.
    
    Returns
    -------
    invpeak : float
        Inverse of the PSF's peak count.
    
    """
    
    return 1. / np.nanmax(imshift(image, shift, method=method, kwargs=kwargs))

def subtractlsq(shift,
                image,
                ref_image,
                mask=None):
    """
    Scale and subtract a reference from a science image.
    
    Parameters
    ----------
    shift : 1D-array
        Scaling factor between the science and the reference PSF.
    image : 2D-array
        Input image to be reference PSF-subtracted.
    ref_image : 2D-array
        Reference image.
    mask : 2D-array, optional
        Mask to be applied to the input and reference images. The default is
        None.
    
    Returns
    -------
    imres : 1D-array
        Residual image collapsed into one dimension.
    
    """
    
    res = image - shift[0] * ref_image
    res = res - gaussian_filter(res, 5)
    if mask is None:
        return res.ravel()
    else:
        return res[mask]

def _get_tp_comsubst(instrume,
                    subarray,
                    filt):
    """
    Get the COM substrate transmission averaged over the respective filter
    profile.

    *** Deprecated - use `get_tp_comsubst` instead. ***
    
    Parameters
    ----------
    instrume : 'NIRCAM', 'NIRISS', or 'MIRI'
        JWST instrument in use.
    subarray : str
        JWST subarray in use.
    filt : str
        JWST filter in use.
    
    Returns
    -------
    tp_comsubst : float
        COM substrate transmission averaged over the respective filter profile
    
    """
    
    log.warning('This function is deprecated. Use `get_tp_comsubst` instead.')

    # Default return.
    tp_comsubst = 1.
    
    # If NIRCam.
    if instrume == 'NIRCAM':
        
        # If coronagraphy subarray.
        if '210R' in subarray or '335R' in subarray or '430R' in subarray or 'SWB' in subarray or 'LWB' in subarray:
            
            # Read bandpass.
            try:
                with importlib.resources.open_text(f'spaceKLIP.resources.PCEs.{instrume}', f'{filt}.txt') as bandpass_file:
                    bandpass_data = np.genfromtxt(bandpass_file).transpose()
                    bandpass_wave = bandpass_data[0]  # micron
                    bandpass_throughput = bandpass_data[1]
            except FileNotFoundError:
                log.error('--> Filter ' + filt + ' not found for instrument ' + instrume)
            
            # Read COM substrate transmission.
            with importlib.resources.open_text(f'spaceKLIP.resources.transmissions', f'ModA_COM_Substrate_Transmission_20151028_JKrist.dat') as comsubst_file:
                comsubst_data = np.genfromtxt(comsubst_file).transpose()
                comsubst_wave = comsubst_data[0][1:]  # micron
                comsubst_throughput = comsubst_data[1][1:]
            
            # Compute COM substrate transmission averaged over the respective
            # filter profile.
            bandpass_throughput = np.interp(comsubst_wave, bandpass_wave, bandpass_throughput)
            int_tp_bandpass = simps(bandpass_throughput, comsubst_wave)
            int_tp_bandpass_comsubst = simps(bandpass_throughput * comsubst_throughput, comsubst_wave)
            tp_comsubst = int_tp_bandpass_comsubst / int_tp_bandpass
    
    # Return.
    return tp_comsubst

def get_tp_comsubst(instrume,
                    subarray,
                    filt):
    """
    Get the COM substrate transmission averaged over the respective filter
    profile.

    TODO: Spot check the COM throughput using photometric calibration data,
    assuming there are stellar offsets on and off the COM substrate.
    
    Parameters
    ----------
    instrume : 'NIRCAM', 'NIRISS', or 'MIRI'
        JWST instrument in use.
    subarray : str
        JWST subarray in use.
    filt : str
        JWST filter in use.
    
    Returns
    -------
    tp_comsubst : float
        COM substrate transmission averaged over the respective filter profile
    
    """
    
    from webbpsf_ext.bandpasses import nircam_filter, nircam_com_th

    # Default return.
    tp_comsubst = 1.
    
    # If NIRCam.
    instrume = instrume.upper()
    if instrume == 'NIRCAM':
        
        # If coronagraphy subarray.
        if '210R' in subarray or '335R' in subarray or '430R' in subarray or 'SWB' in subarray or 'LWB' in subarray:
            
            # Read bandpass.
            try:
                bp = nircam_filter(filt)
                bandpass_wave = bp.wave / 1e4  # micron
                bandpass_throughput = bp.throughput
            except FileNotFoundError:
                log.error('--> Filter ' + filt + ' not found for instrument ' + instrume)
            
            # Read COM substrate transmission interpolated at bandpass wavelengths.
            comsubst_throughput = nircam_com_th(bandpass_wave)

            # Compute weighted average of COM substrate transmission.
            tp_comsubst = np.average(comsubst_throughput, weights=bandpass_throughput)
    
    # Return.
    return tp_comsubst

def get_filter_info(instrument, timeout=1, do_svo=True, return_more=False):
    """ Load filter information from the SVO Filter Profile Service or webbpsf

    Load NIRCam, NIRISS, and MIRI filters from the SVO Filter Profile Service.
    http://svo2.cab.inta-csic.es/theory/fps/

    If timeout to server, then use local copy of filter list and load through webbpsf.

    Parameters
    ----------
    instrument : str
        Name of instrument to load filter list for. 
        Must be one of 'NIRCam', 'NIRISS', or 'MIRI'.
    timeout : float
        Timeout in seconds for connection to SVO Filter Profile Service.
    do_svo : bool
        If True, try to load filter list from SVO Filter Profile Service. 
        If False, use webbpsf without first check web server.
    return_more : bool
        If True, also return `do_svo` variable, whether SVO was used or not.
    """

    from astroquery.svo_fps import SvoFps
    import webbpsf

    iname_upper = instrument.upper()

    # Try to get filter list from SVO
    if do_svo:
        try:
            filter_list = SvoFps.get_filter_list(facility='JWST', instrument=iname_upper, timeout=timeout)
        except:
            log.warning('Using SVO Filter Profile Service timed out. Using WebbPSF instead.')
            do_svo = False

    # If unsuccessful, use webbpsf to get filter list
    if not do_svo:
        inst_func = {
            'NIRCAM': webbpsf.NIRCam,
            'NIRISS': webbpsf.NIRISS,
            'MIRI'  : webbpsf.MIRI,
        }
        inst = inst_func[iname_upper]()
        filter_list = inst.filter_list

    wave, weff = ({}, {})
    if do_svo:
        for i in range(len(filter_list)):
            name = filter_list['filterID'][i]
            name = name[name.rfind('.') + 1:]
            wave[name] = filter_list['WavelengthMean'][i] / 1e4  # micron
            weff[name] = filter_list['WidthEff'][i] / 1e4  # micron
    else:
        for filt in filter_list:
            bp = inst._get_synphot_bandpass(filt)
            wave[filt] = bp.avgwave().to_value('micron')
            weff[filt] = bp.equivwidth().to_value('micron')

    if return_more:
        return wave, weff, do_svo
    else:
<<<<<<< HEAD
        return wave, weff
=======
        return wave, weff

def cube_fit(tarr, data, sat_vals, sat_frac=0.95, bias=None, 
             deg=1, bpmask_arr=None, fit_zero=False, verbose=False,
             use_legendre=False, lxmap=None, return_lxmap=False,
             return_chired=False):
    """Fit unsaturated data and return coefficients"""
        
    from webbpsf_ext.maths import jl_poly_fit, jl_poly

    nz, ny, nx = data.shape
    
    # Subtract bias?
    imarr = data if bias is None else data - bias
        
    # Array of masked pixels (saturated)
    mask_good = imarr < sat_frac*sat_vals
    if bpmask_arr is not None:
        mask_good = mask_good & ~bpmask_arr
    
    # Reshape for all pixels in single dimension
    imarr = imarr.reshape([nz, -1])
    mask_good = mask_good.reshape([nz, -1])

    # Initial 
    cf = np.zeros([deg+1, nx*ny])
    if return_lxmap:
        lx_min = np.zeros([nx*ny])
        lx_max = np.zeros([nx*ny])
    if return_chired:
        chired = np.zeros([nx*ny])

    # For each 
    npix_sum = 0
    i0 = 0 if fit_zero else 1
    for i in np.arange(i0,nz)[::-1]:
        ind = (cf[1] == 0) & (mask_good[i])
        npix = np.sum(ind)
        npix_sum += npix
        
        if verbose:
            print(i+1,npix,npix_sum, 'Remaining: {}'.format(nx*ny-npix_sum))
            
        if npix>0:
            if fit_zero:
                x = np.concatenate(([0], tarr[0:i+1]))
                y = np.concatenate((np.zeros([1, np.sum(ind)]), imarr[0:i+1,ind]), axis=0)
            else:
                x, y = (tarr[0:i+1], imarr[0:i+1,ind])

            if return_lxmap:
                lx_min[ind] = np.min(x) if lxmap is None else lxmap[0]
                lx_max[ind] = np.max(x) if lxmap is None else lxmap[1]
                
            # Fit line if too few points relative to polynomial degree
            if len(x) <= deg+1:
                cf[0:2,ind] = jl_poly_fit(x,y, deg=1, use_legendre=use_legendre, lxmap=lxmap)
            else:
                cf[:,ind] = jl_poly_fit(x,y, deg=deg, use_legendre=use_legendre, lxmap=lxmap)

            # Get reduced chi-sqr metric for poorly fit data
            if return_chired:
                yfit = jl_poly(x, cf[:,ind])
                deg_chi = 1 if len(x)<=deg+1 else deg
                dof = y.shape[0] - deg_chi
                chired[ind] = chisqr_red(y, yfit=yfit, dof=dof)

    imarr = imarr.reshape([nz,ny,nx])
    mask_good = mask_good.reshape([nz,ny,nx])
    
    cf = cf.reshape([deg+1,ny,nx])
    if return_lxmap:
        lxmap_arr = np.array([lx_min, lx_max]).reshape([2,ny,nx])
        if return_chired:
            chired = chired.reshape([ny,nx])
            return cf, lxmap_arr, chired
        else:
            return cf, lxmap_arr
    else:
        if return_chired:
            chired = chired.reshape([ny,nx])
            return cf, chired
        else:
            return cf
        
def chisqr_red(yvals, yfit=None, err=None, dof=None,
               err_func=np.std):
    """ Calculate reduced chi square metric
    
    If yfit is None, then yvals assumed to be residuals.
    In this case, `err` should be specified.
    
    Parameters
    ==========
    yvals : ndarray
        Sampled values.
    yfit : ndarray
        Model fit corresponding to `yvals`.
    dof : int
        Number of degrees of freedom (nvals - nparams - 1).
    err : ndarray or float
        Uncertainties associated with `yvals`. If not specified,
        then use yvals point-to-point differences to estimate
        a single value for the uncertainty.
    err_func : func
        Error function uses to estimate `err`.
    """
    
    if (yfit is None) and (err is None):
        print("Both yfit and err cannot be set to None.")
        return
    
    diff = yvals if yfit is None else yvals - yfit
    
    sh_orig = diff.shape
    ndim = len(sh_orig)
    if ndim==1:
        if err is None:
            err = err_func(yvals[1:] - yvals[0:-1]) / np.sqrt(2)
        dev = diff / err
        chi_tot = np.sum(dev**2)
        dof = len(chi_tot) if dof is None else dof
        chi_red = chi_tot / dof
        return chi_red
    
    # Convert to 2D array
    if ndim==3:
        sh_new = [sh_orig[0], -1]
        diff = diff.reshape(sh_new)
        yvals = yvals.reshape(sh_new)
        
    # Calculate errors for each element
    if err is None:
        err_arr = np.array([yvals[i+1] - yvals[i] for i in range(sh_orig[0]-1)])
        err = err_func(err_arr, axis=0) / np.sqrt(2)
        del err_arr
    else:
        err = err.reshape(diff.shape)
    # Get reduced chi sqr for each element
    dof = sh_orig[0] if dof is None else dof
    chi_red = np.sum((diff / err)**2, axis=0) / dof
    
    if ndim==3:
        chi_red = chi_red.reshape(sh_orig[-2:])
        
    return chi_red
>>>>>>> 9e0033ca
<|MERGE_RESOLUTION|>--- conflicted
+++ resolved
@@ -24,10 +24,7 @@
 from scipy.ndimage import shift as spline_shift
 
 from webbpsf_ext.imreg_tools import get_coron_apname as nircam_apname
-<<<<<<< HEAD
-=======
 from webbpsf_ext.image_manip import expand_mask
->>>>>>> 9e0033ca
 
 import logging
 log = logging.getLogger(__name__)
@@ -772,9 +769,6 @@
     if return_more:
         return wave, weff, do_svo
     else:
-<<<<<<< HEAD
-        return wave, weff
-=======
         return wave, weff
 
 def cube_fit(tarr, data, sat_vals, sat_frac=0.95, bias=None, 
@@ -920,5 +914,4 @@
     if ndim==3:
         chi_red = chi_red.reshape(sh_orig[-2:])
         
-    return chi_red
->>>>>>> 9e0033ca
+    return chi_red