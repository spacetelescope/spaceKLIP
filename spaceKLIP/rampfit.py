import os, glob

import numpy as np
from datetime import datetime

from jwst.pipeline.calwebb_detector1 import Detector1Pipeline
from jwst.datamodels import dqflags, RampModel

# Define logging
import logging
log = logging.getLogger(__name__)
log.setLevel(logging.INFO)

from .io import open_new_log_file, close_log_file


class Coron1Pipeline(Detector1Pipeline):
    """ Coron1Pipeline
    
    Apply all calibration steps to raw JWST ramps to produce 
    a 2-D slope product. Custom sub-class of ``Detector1Pipeline`` 
    with modifications for coronagraphic data.
    
    Included steps are: group_scale, dq_init, saturation, ipc, 
    superbias, refpix, rscd, firstframe, lastframe, linearity, 
    dark_current, reset, persistence, jump detection, ramp_fit, 
    and gain_scale. 
    """

    class_alias = "calwebb_coron1"

    spec = """
        nrow_ref           = integer(default=20)    # Number of rows for pseudo-ref amp correction
        ncol_ref           = integer(default=0)     # Number of cols for pseudo-ref 1/f correction
        grow_diagonal      = boolean(default=False) # Grow saturation along diagonal pixels?
        save_intermediates = boolean(default=False) # Save all intermediate step results
    """
    
    # start the actual processing
    def process(self, input):
        
    
        log.info(f'Starting {self.class_alias} ...')

        # open the input as a RampModel
        input = RampModel(input)

        instrument = input.meta.instrument.name
        if instrument == 'MIRI':

            # process MIRI exposures;
            # the steps are in a different order than NIR
            log.debug('Processing a MIRI exposure')

            input = self.run_step(self.group_scale, input)
            input = self.run_step(self.dq_init, input)
            input = self.run_step(self.saturation, input)
            input = self.run_step(self.ipc, input)
            input = self.run_step(self.firstframe, input)
            input = self.run_step(self.lastframe, input)
            input = self.run_step(self.reset, input)
            input = self.run_step(self.linearity, input)
            input = self.run_step(self.rscd, input)
            input = self.run_step(self.dark_current, input)
            input = self.do_refpix(input)

            # skip until MIRI team has figured out an algorithm
            # input = self.persistence(input)

        else:

            # process Near-IR exposures
            log.debug('Processing a Near-IR exposure')

            input = self.run_step(self.group_scale, input)
            input = self.run_step(self.dq_init, input)
            input = self.do_saturation(input)
            input = self.run_step(self.ipc, input)
            input = self.run_step(self.superbias, input)
            input = self.do_refpix(input)
            input = self.run_step(self.linearity, input)
            input = self.run_step(self.persistence, input)
            input = self.run_step(self.dark_current, input)

        # apply the jump step
        input = self.run_step(self.jump, input, save_results=False)

        # save the corrected ramp data, if requested
        if self.save_calibrated_ramp or self.save_intermediates:
            self.save_model(input, suffix='ramp')

        # Apply the ramp_fit step
        # This explicit test on self.ramp_fit.skip is a temporary workaround
        # to fix the problem that the ramp_fit step ordinarily returns two
        # objects, but when the step is skipped due to `skip = True`,
        # only the input is returned when the step is invoked.
        # Don't save results here, as it's basically the same as rate and rateints.
        res = self.run_step(self.ramp_fit, input, save_results=False)
        input, ints_model = (res, None) if self.ramp_fit.skip else res

        if input is None:
            log.info("NoneType returned from ramp_fit.  Gain Scale step skipped.")                
        else:
            # apply the gain_scale step to the exposure-level product
            self.gain_scale.suffix = 'rate'
            # Don't save here. Generally saved on output of run() or call().
            input = self.run_step(self.gain_scale, input, save_results=False)

        # apply the gain scale step to the multi-integration product,
        # if it exists, and then save it
        if ints_model is not None:
            self.gain_scale.suffix = 'rateints'
            ints_model = self.run_step(self.gain_scale, ints_model, save_results=False)
            if self.save_results or self.save_intermediates:
                self.save_model(ints_model, suffix='rateints')

        # setup output_file for saving
        self.setup_output(input)

        log.info(f'... ending {self.class_alias}')

        return input


    def run_step(self, step_obj, input, save_results=None, **kwargs):
        """Run a Step with option to save results. 
        
        Saving results tends to increase memory usage due to a memory leak
        in the datamodels.
        """

        # Determine if we're saving results for real
        if step_obj.skip:
            # Skip save if step is skipped
            really_save_results = False
        elif (save_results is not None):
            # Use keyword specifications
            really_save_results = save_results
        elif self.save_intermediates:
            # Use save_intermediates attribute
            really_save_results = True
        elif step_obj.save_results:
            # Use step attribute
            really_save_results = True
        else:
            # Saving is unspecified
            really_save_results = False

        # Run step. Don't save yet.
        step_save_orig = step_obj.save_results
        step_obj.save_results = False
        res = step_obj(input)
        step_obj.save_results = step_save_orig
        
        # Check if certain steps were skipped
        if step_obj is self.group_scale:
            if res.meta.cal_step.group_scale == 'SKIPPED':
                really_save_results = False
        elif step_obj is self.gain_scale:
            if res.meta.cal_step.gain_scale == 'SKIPPED':
                really_save_results = False
        
        # Now save results if asked
        if really_save_results:
            step_obj.output_dir = self.output_dir
            if isinstance(res, (tuple)):
                self.save_model(res[0], suffix=step_obj.suffix+'0')
                self.save_model(res[1], suffix=step_obj.suffix+'1')
            else:
                self.save_model(res, suffix=step_obj.suffix)

        return res
    
    def do_refpix(self, input, **kwargs):
        """ Choose reference pixel correction path
        
        If full frame, perform RefPix as normal.
        If no ref rows or columns specified, then perform RefPix as normal.

        Otherwise, temporary set reference rows and columns in the DQ flags
        and force the reference correction. Can set number of reference
        rows and column via the `nrow_ref` and `ncol_ref` attributes, or
        pass directly as `nlower`, `nupper`, `nleft`, `nright` keywords.
        
        Parameters
        ==========
        input : 
            Data model or FITS file name.
        
        Keyword Args
        ============
        save_results : bool
            Explictly specify whether or not to save results.
        nlower : int or None
            Number of lower pixels to set as ref pixels. If not set,
            then defaults to `self.nrow_ref`.
        nupper : int or None
            Number of upper pixels to set as ref pixels. If not set,
            then defaults to `self.nrow_ref`.
        nleft : int or None
            Number of left pixels to set as ref pixels. If not set,
            then defaults to `self.ncol_ref`.
        nright : int or None
            Number of right pixels to set as ref pixels. If not set,
            then defaults to `self.ncol_ref`.
        """
        
        # Is this a full frame observation?
        is_full_frame = 'FULL' in input.meta.subarray.name.upper()
        # Get number of reference pixels explicitly specified
        nlower = kwargs.get('nlower', self.nrow_ref)
        nupper = kwargs.get('nupper', self.nrow_ref)
        nleft  = kwargs.get('nleft',  self.ncol_ref) 
        nright = kwargs.get('nright', self.ncol_ref)
        nref_set = nlower + nupper + nleft + nright
        
        # Perform normal operations if full frame or nrow_ref and ncol_ref are 0
        if is_full_frame or nref_set==0:
            return self.run_step(self.refpix, input, **kwargs)
        else:
            return self.do_pseudo_refpix(input, **kwargs)

    def do_pseudo_refpix(self, input, nlower=None, nupper=None, nleft=None, nright=None, **kwargs):
        """Force reference pixel correction on data even if no ref pixel exist
        
        Includes options to specify individual row and column widths.
        If not set, defaults to `self.nrow_ref` and `self.ncol_ref`.
        """
        nlower = self.nrow_ref if nlower is None else nlower
        nupper = self.nrow_ref if nupper is None else nupper
        nleft  = self.ncol_ref if nleft  is None else nleft
        nright = self.ncol_ref if nright is None else nright
        
        nroff = self.nrow_off
        nupoff = -nroff if nroff != 0 else None

        # Update pixel DQ mask to manually set reference pixels
        log.info(f'Flagging [{nlower}, {nupper}] references rows at [bottom, top] of array')
        log.info(f'Flagging [{nleft}, {nright}] references rows at [left, right] of array')
        input.pixeldq[nroff:nroff+nlower,:] = input.pixeldq[nroff:nroff+nlower,:] \
                                                | dqflags.pixel['REFERENCE_PIXEL']
        input.pixeldq[-nupper-nroff:nupoff,:] = input.pixeldq[-nupper-nroff:nupoff,:] \
                                                | dqflags.pixel['REFERENCE_PIXEL']
        input.pixeldq[:,0:nleft]  = input.pixeldq[:,0:nleft]  | dqflags.pixel['REFERENCE_PIXEL']
        input.pixeldq[:,-nright:] = input.pixeldq[:,-nright:] | dqflags.pixel['REFERENCE_PIXEL']

        # Turn off side reference pixels
        use_side_orig = self.refpix.use_side_ref_pixels 
        if nleft + nright == 0:
            self.refpix.use_side_ref_pixels = False

        res = self.run_step(self.refpix, input, **kwargs)

        # Return to original setting
        self.refpix.use_side_ref_pixels = use_side_orig

        # Return pixel DQ back to original using bitwise AND of inverted flag
        log.info(f'Removing reference pixel flags')
        res.pixeldq[nroff:nroff+nlower,:] = res.pixeldq[nroff:nroff+nlower,:] \
                                            & ~dqflags.pixel['REFERENCE_PIXEL']
        res.pixeldq[-nupper-nroff:nupoff,:] = res.pixeldq[-nupper-nroff:nupoff,:] \
                                            & ~dqflags.pixel['REFERENCE_PIXEL']
        res.pixeldq[:,0:nleft]  = res.pixeldq[:,0:nleft]  & ~dqflags.pixel['REFERENCE_PIXEL']
        res.pixeldq[:,-nright:] = res.pixeldq[:,-nright:] & ~dqflags.pixel['REFERENCE_PIXEL']
        
        return res

   
    def do_saturation(self, input, **kwargs):
        """Peform custom saturation flagging"""
        
        # Check current setting
        npix_grow = self.saturation.n_pix_grow_sat
        # Just return normal if growing diagonal or set to 0
        if self.grow_diagonal or npix_grow==0:
            return self.run_step(self.saturation, input, **kwargs)
        
        # Run with 1 less pixel growth than specified
        self.saturation.n_pix_grow_sat = npix_grow - 1
        res = self.run_step(self.saturation, input, **kwargs)
            
        # Update saturation dq flags to grow in vertical and horizontal directions
        # Performs a bitwise & in order to find flagged the saturation bits
        mask_sat = (res.groupdq & dqflags.pixel['SATURATED']) > 0
        
        # Create a bunch of shifted masks
        mask_vp1 = np.roll(mask_sat, +1, axis=-1)
        mask_vm1 = np.roll(mask_sat, -1, axis=-1)
        mask_hp1 = np.roll(mask_sat, +1, axis=-2)
        mask_hm1 = np.roll(mask_sat, -1, axis=-2)
        
        # Zero out rows and columns that rolled over to the other side
        mask_vp1[:,:, 0,:] = 0
        mask_vm1[:,:,-1,:] = 0
        mask_hp1[:,:,:, 0] = 0
        mask_hm1[:,:,:,-1] = 0
        
        # Combine saturation masks
        mask_sat = mask_sat | mask_vp1 | mask_vm1 | mask_hp1 | mask_hm1

        # Do a bitwise OR of new mask with groupdq to flip saturation bit
        res.groupdq = res.groupdq | (mask_sat * dqflags.pixel['SATURATED'])

        # Clean up unused arrays
        del mask_vp1, mask_vm1, mask_hp1, mask_hm1

        return res

def run_ramp_fitting(meta, idir, osubdir):
    

    search = '*' + meta.ramp_ext
    # Get all of the files in the input directory
    files = glob.glob(idir+search)
    if len(files) == 0:
        raise ValueError('Unable to locate any {} files in directory {}'.format(search, idir))
    # Run the pipeline on every file in a directory
    for file in files:

        # Save director
        output_dir = meta.odir + osubdir

        # Set up directory to save into
        if os.path.exists(output_dir) == False:
            os.makedirs(output_dir)

        # Create a new log file and file stream handler for logging
        logger, fh = open_new_log_file(file, output_dir, stage_str='detector1')

        # Set up pipeline
        pipeline = Coron1Pipeline(output_dir=output_dir)

        # Options for saving intermediate results
        if hasattr(meta, 'save_intermediates'):
            pipeline.save_intermediates = meta.save_intermediates
        pipeline.save_results = True

        # Skip certain steps?
        if hasattr(meta, 'skip_jump'):
            pipeline.jump.skip = meta.skip_jump
        if hasattr(meta, 'skip_dark_current'):
            pipeline.dark_current.skip = meta.skip_dark_current
        if hasattr(meta, 'skip_ipc'):
            pipeline.ipc.skip = meta.skip_ipc
        # NOTE: Skip persistence step for now since it doesn't do anything
        pipeline.persistence.skip = True

        # Set some Step parameters
        if hasattr(meta, 'jump_threshold'):
            pipeline.jump.rejection_threshold = meta.jump_threshold
        if hasattr(meta, 'ramp_fit_max_cores'):
            pipeline.ramp_fit.maximum_cores = meta.ramp_fit_max_cores
        if hasattr(meta, 'nrow_ref'):
            pipeline.nrow_ref = meta.nrow_ref
        if hasattr(meta, 'nrow_off'):
            pipeline.nrow_off = meta.nrow_off
        else:
            pipeline.nrow_off = 0
        if hasattr(meta, 'ncol_ref'):
            pipeline.ncol_ref = meta.ncol_ref
        if hasattr(meta, 'grow_diagonal'):
            pipeline.nrow_ref = meta.grow_diagonal
        if hasattr(meta, 'sat_boundary'):
            pipeline.saturation.n_pix_grow_sat = meta.sat_boundary
<<<<<<< HEAD

=======
        if hasattr(meta, 'weighting'):
            pipeline.ramp_fit.weighting = meta.weighting
>>>>>>> 8ede7281

        # Run pipeline, raise exception on error, and close log file handler
        try:
            pipeline.run(file)
        except Exception as e:
            raise RuntimeError(
                'Caught exception during pipeline processing.'
                '\nException: {}'.format(e)
            )
        finally:
            close_log_file(logger, fh)

    return

def stsci_ramp_fitting(meta):
    """
    Use the JWST pipeline to process *uncal.fits files to *rateints.fits files
    """
    if meta.rampfit_idir:
        run_ramp_fitting(meta, meta.idir, 'RAMPFIT/SCI+REF/')
    if meta.rampfit_bgdirs:
        if meta.bg_sci_dir != 'None':
            run_ramp_fitting(meta, meta.bg_sci_dir, 'RAMPFIT/BGSCI/')
        if meta.bg_ref_dir != 'None':
            run_ramp_fitting(meta, meta.bg_ref_dir, 'RAMPFIT/BGREF/')

    return<|MERGE_RESOLUTION|>--- conflicted
+++ resolved
@@ -362,12 +362,8 @@
             pipeline.nrow_ref = meta.grow_diagonal
         if hasattr(meta, 'sat_boundary'):
             pipeline.saturation.n_pix_grow_sat = meta.sat_boundary
-<<<<<<< HEAD
-
-=======
         if hasattr(meta, 'weighting'):
             pipeline.ramp_fit.weighting = meta.weighting
->>>>>>> 8ede7281
 
         # Run pipeline, raise exception on error, and close log file handler
         try:
