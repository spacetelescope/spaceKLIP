import glob, os, sys

import numpy as np
import copy

from datetime import date

import pyklip.instruments.JWST as JWST
import pyklip.parallelized as parallelized

from . import io
from . import utils

def klip_subtraction(meta):
    """
    Run pyKLIP.

    Parameters
    ----------
    meta : class
        Meta class containing data and configuration information from
        engine.py.
    """

    if meta.verbose:
        print('--> Running pyKLIP...')

<<<<<<< HEAD
    # Loop through all modes, numbers of annuli, and numbers of subsections
=======
    files = io.get_working_files(meta, meta.done_imgprocess, subdir='IMGPROCESS', search=meta.sub_ext)

    # Run some preparation steps on the meta object
    meta = prepare_meta(meta, files)

    # Loop through all modes, numbers of annuli, and numbers of subsections.
>>>>>>> 0bb640ee
    Nscenarios = len(meta.mode)*len(meta.annuli)*len(meta.subsections)
    counter = 1
    meta.truenumbasis = {}
    meta.rundirs = [] # create an array to save the run directories to
    for mode in meta.mode:
        for annuli in meta.annuli:
            for subsections in meta.subsections:

                # Update terminal if requested
                if meta.verbose:
                    print('--> Mode = '+mode+', annuli = %.0f, subsections = %.0f, scenario %.0f of %.0f' % (annuli, subsections, counter, Nscenarios))

                # Create an output directory for each set of pyKLIP parameters
                today = date.today().strftime('%Y_%m_%d_')
                odir = meta.odir+today+mode+'_annu{}_subs{}_run'.format(annuli, subsections)

                # Figure out how many runs of this type have already been
                # performed
                existing_runs = glob.glob(odir+'*'.format(today))

                # Assign run number based on existing runs
                odir += str(len(existing_runs)+1)+'/'

                # Save the odir to the meta object for later analyses
                meta.rundirs.append(odir)

                # Now provide and create actual directory to save to
                odir += 'SUBTRACTED/'
                if not os.path.exists(odir):
                    os.makedirs(odir)

                # Loop through all sets of observing parameters. Only run
                # pyKLIP if the corresponding KLmodes-all fits file does
                # not exist yet.
                for i, key in enumerate(meta.obs.keys()):
                    meta.truenumbasis[key] = [num for num in meta.numbasis if (num <= meta.maxnumbasis[key])]
                    if meta.overwrite == False and os.path.exists(odir+'-KLmodes-all.fits'):
                        continue
                    ww_sci = np.where(meta.obs[key]['TYP'] == 'SCI')[0]
                    filepaths = np.array(meta.obs[key]['FITSFILE'][ww_sci], dtype=str).tolist()
                    ww_cal = np.where(meta.obs[key]['TYP'] == 'CAL')[0]
                    psflib_filepaths = np.array(meta.obs[key]['FITSFILE'][ww_cal], dtype=str).tolist()
                    dataset = JWST.JWSTData(filepaths=filepaths,
                                            psflib_filepaths=psflib_filepaths)

                    parallelized.klip_dataset(dataset=dataset,
                                              mode=mode,
                                              outputdir=odir,
                                              fileprefix=key,
                                              annuli=annuli,
                                              subsections=subsections,
                                              movement=1,
                                              numbasis=meta.truenumbasis[key],
                                              calibrate_flux=False,
                                              maxnumbasis=meta.maxnumbasis[key],
                                              psf_library=dataset.psflib,
                                              highpass=False,
                                              verbose=meta.verbose)

                # Save a meta file under each directory
                smeta = copy.deepcopy(meta)
                smeta.used_mode = mode
                smeta.used_annuli = annuli
                smeta.used_subsections = subsections

                io.meta_to_json(smeta, savefile=odir+'MetaSave.json')

                # Increment counter
                counter += 1
<<<<<<< HEAD

    return
=======
    
    return 
>>>>>>> 0bb640ee
<|MERGE_RESOLUTION|>--- conflicted
+++ resolved
@@ -25,16 +25,12 @@
     if meta.verbose:
         print('--> Running pyKLIP...')
 
-<<<<<<< HEAD
-    # Loop through all modes, numbers of annuli, and numbers of subsections
-=======
     files = io.get_working_files(meta, meta.done_imgprocess, subdir='IMGPROCESS', search=meta.sub_ext)
 
     # Run some preparation steps on the meta object
     meta = prepare_meta(meta, files)
 
     # Loop through all modes, numbers of annuli, and numbers of subsections.
->>>>>>> 0bb640ee
     Nscenarios = len(meta.mode)*len(meta.annuli)*len(meta.subsections)
     counter = 1
     meta.truenumbasis = {}
@@ -104,10 +100,5 @@
 
                 # Increment counter
                 counter += 1
-<<<<<<< HEAD
-
-    return
-=======
-    
-    return 
->>>>>>> 0bb640ee
+   
+   return
